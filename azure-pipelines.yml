--- conflicted
+++ resolved
@@ -59,60 +59,6 @@
       make -C docs html
     displayName: 'makedocs'
 
-<<<<<<< HEAD
-=======
-- job: 'Test_conda'
-  pool:
-    vmImage: 'Ubuntu-16.04'
-  strategy:
-    matrix:
-      Python37:
-        python.version: '3.7'
-    maxParallel: 4
-
-  steps:
-  - bash: echo "##vso[task.prependpath]/usr/share/miniconda/bin"
-    displayName: Add conda to PATH
-
-  - script: conda env create --quiet --file environment.yml
-    displayName: Create Anaconda environment
-
-  - script: |
-      source activate sfacore_test
-      pip install -r requirements.txt -r requirements-test.txt
-    displayName: 'Install dependencies'
-
-  - script: |
-      source activate sfacore_test
-      conda list
-    displayName: 'List installed dependencies'
-
-  - script: |
-      source activate sfacore_test
-      pytest solarforecastarbiter --junitxml=junit/test-results.xml --cov --cov-report=xml --cov-report=html
-    displayName: 'pytest'
-
-  - script: |
-      source activate sfacore_test
-      flake8 solarforecastarbiter
-    displayName: 'flake8'
-
-  - task: PublishTestResults@2
-    inputs:
-      testResultsFiles: '**/test-results.xml'
-      testRunTitle: 'Python $(python.version)'
-
-  - task: PublishCodeCoverageResults@1
-    inputs:
-      codeCoverageTool: Cobertura
-      summaryFileLocation: '$(System.DefaultWorkingDirectory)/**/coverage.xml'
-      reportDirectory: '$(System.DefaultWorkingDirectory)/**/htmlcov'
-
-  - script: |
-      bash <(curl https://codecov.io/bash) -t 09612e67-185b-4d89-9527-5e9322b8838b -f coverage.xml -F adder -F subtractor -F conda
-    displayName: 'codecov'
-
->>>>>>> cc2ca95f
 - job: 'Publish'
   dependsOn: 'Test_pypi'
   pool:
