.. _whatsnew_100rc4:

.. py:currentmodule:: solarforecastarbiter

1.0.0rc4 (Estimated October, 2020)
----------------------------------

This is the fourth 1.0 release candidate.

API Changes
~~~~~~~~~~~
* Changed ``validation.validator.check_irradiance_day_night`` to
  :py:func:`validation.validator.check_day_night`. This function is now only
  recommended for instantaneous values. See new function
  :py:func:`validation.validator.check_day_night_interval` for
  non-instantaneous values. (:issue:`465`, :issue:`577`, :pull:`579`)
* :py:func:`validation.validator.check_ac_power_limits` and
  :py:func:`validation.validator.check_dc_power_limits` now accept a Series of
  day/night bools instead of a Series of solar zenith. This allows for a more
  careful calculation of day/night bools for non-instantaneous intervals
  without complicating the AC/DC limit functions. (:issue:`577`, :pull:`579`)
* :py:class:`datamodel.QualityFlagFilter` has two new keyword arguments:
  ``discard_before_resample`` and ``resample_threshold_percentage`` that
  control how the filter will be applied when resampling.
  (:issue:`556`, :pull:`580`)
* New functions :py:func:`metrics.preprocessing.filter_resample`,
  :py:func:`metrics.preprocessing.align`, and
  :py:func:`metrics.preprocessing.check_reference_forecast_consistency`
  replace functions ``metrics.preprocessing.apply_validation``,
  ``metrics.preprocessing.exclude``, and
  ``metrics.preprocessing.resample_and_align``.
  (:issue:`556`, :pull:`580`)
* Added `new_index` argument to :py:func:`utils.compute_aggregate` to define
  an index for the computed aggregate. (:issue:`587`)(:pull:`590`)
* Added :py:mod:`io.reference_observations.bsrn` to initialize reference data
  from the BSRN network (:issue:`541`) (:pull:`604`)
* Removed ``preprocessing.VALIDATION_RESULT_TOTAL_STRING`` and
  ``preprocessing.UNDEFINED_DATA_STRING``.
* Added CRPS skill score metric :py:func:`metrics.probabilistic.crps_skill_score`
  (:issue:`494`) (:pull:`605`)
* Added :py:func:`reports.template.build_summary_stats_json`,
  :py:func:`metrics.calculator.calculate_summary_statistics`, and
  :py:func:`metrics.calculator.calculate_all_summary_statistics` to
  support adding summary statistics to reports (:issue:`355`, :pull:`606`)


Enhancements
~~~~~~~~~~~~
* Add :py:func:`validation.validator.check_day_night_interval` for determining
  day/night status for non-instantaneous intervals. (:issue:`577`, :pull:`579`)
* Allow users to render reports without full access to the time series data of
  the report's forecasts and observations. Users with limited permissions on a
  report may need to instantiate a :py:class:`datamodel.Report` object from an
  api response from the ``/reports`` endpoint manually. (:pull:`585`)
* Add seasons to metrics category options. (:issue:`552`, :pull:`592`)
* Allow setting ``uncertainty=None`` on :py:class:`datamodel.Observation` to
  indicate an unknown uncertainty (:pull:`591`)
* Update :py:func:`io.utils.ensure_timestamps` to raise a descriptive TypeError
  for missing arguments to the underlying function (:issue:`498`)(:pull:`595`)
* Interval label, interval value type, and aggregate type are now validated
  when creating datamodel objects (:issue:`213`) (:pull:`596`)
* Add the automatically generated `constant_value_units` attribute to
  :py:class:`datamodel.ProbabilisticForecast` and :py:class:`datamodel.ProbabilisticForecastConstantValue`
  (:issue:`470`) (:pull:`598`)
* Enable downloading the forecast/observation metadata and the resampled
  timeseries from a HTML report (:issue:`354`) (:pull:`601`)
* Add :py:meth:`io.api.APISession.chunk_value_requests` for requesting large
  amounts of data. (:issue:`573`)(:pull:`600`)
* Restructured and rewrote report data preprocessing text to account for
  new filter/resample pattern and clarify the processes. Added a table that
  summarizes the filter combinations applied in the report.
<<<<<<< HEAD
  (:issue`589`, :pull:`602`, :pull:`607`)
=======
  (:issue:`589`, :pull:`602`)
* Added summary statistics for resample and aligned observations,
  forecasts, and reference forecasts to reports (:issue:`355`, :pull:`606`)
>>>>>>> 0528ae27


Bug fixes
~~~~~~~~~
* Night time validation flag for non-instantaneous data is now calculated
  based on the percentage of night time points in the interval, rather than
  the night time flag at the interval label. (:issue:`577`, :pull:`579`)
* Irradiance limit flags and clear sky exceeded flag for non-instantaneous data
  now use average solar position over the interval, rather than the solar
  position at the interval label. (:pull:`579`)
* Filtering on flags such as NIGHTTIME may now be applied after resampling so
  that interval averages are still calculated correctly.
  (:issue:`556`, :pull:`580`)
* Allow for scaling of x axis tick frequency on report metric plots to avoid
  crowding for *date* category. (:issue:`578`) (:pull:`581`)
* Fix spacing of plot titles to avoid long names running out of container and
  Plotly toolbar overlap. (:issue:`577`) (:pull:`581`)
* Dynamically calculate plot height to avoid truncating long forecast names
  in total metric plots. (:issue:`576`) (:pull:`581`) (:pull:`582`)
* Fix GEFS file fetching for upgraded model (:issue:`544`) (:pull:`584`)
* Fixed issue with overlapping table entries for report metric, validation, and
  preprocessing tables. Tables are now horizontally scrollable to avoid overlap
  of columns. (:issue:`418`) (:pull:`588`)
* Fixed bug causing `KeyError` to be raised when computing an aggregate
  outside an included observation's `effective_from` and `effective_until`.
  (:issue:`587`)(:pull:`590`)
* Fixed bug in process management when fetching NWP files which caused the
  script to hang indefinitely if a process were killed by the OS
  (:issue:`343`) (:pull:`594`)
* Stop errors generated in the report process from being sent to
  sentry (:issue:`329`) (:pull:`597`)
* Avoid stacking of forecasts errors in the Total plots in reports
  and show the full forecast name on hover (:issue:`463`) (:pull:`599`)


Contributors
~~~~~~~~~~~~

* Will Holmgren (:ghuser:`wholmgren`)
* Leland Boeman (:ghuser:`lboeman`)
* Cliff Hansen (:ghuser:`cwhanse`)
* Tony Lorenzo (:ghuser:`alorenzo175`)
* Justin Sharp (:ghuser:`MrWindAndSolar`)
* Aidan Tuohy
* Adam Wigington (:ghuser:`awig`)
* David Larson (:ghuser:`dplarson`)<|MERGE_RESOLUTION|>--- conflicted
+++ resolved
@@ -69,13 +69,9 @@
 * Restructured and rewrote report data preprocessing text to account for
   new filter/resample pattern and clarify the processes. Added a table that
   summarizes the filter combinations applied in the report.
-<<<<<<< HEAD
-  (:issue`589`, :pull:`602`, :pull:`607`)
-=======
-  (:issue:`589`, :pull:`602`)
+  (:issue:`589`, :pull:`602`, :pull:`607`)
 * Added summary statistics for resample and aligned observations,
   forecasts, and reference forecasts to reports (:issue:`355`, :pull:`606`)
->>>>>>> 0528ae27
 
 
 Bug fixes
