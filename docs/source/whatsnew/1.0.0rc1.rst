--- conflicted
+++ resolved
@@ -31,11 +31,9 @@
 * Added support for probabilistic persistence forecasts with
   :py:func:`solarforecastarbiter.reference_forecasts.persistence.persistence_probabilistic` and
   :py:func:`solarforecastarbiter.reference_forecasts.persistence.persistence_probabilistic_timeofday` (:issue:`195`) (:pull:`434`)
-<<<<<<< HEAD
 * :py:func:`solarforecastarbiter.reports.figures.plotly_figures.timeseries_plots`
   now returns a third element to represent the probability vs. time plot
   if needed, otherwise this element is None. (:pull:`467`)
-=======
 * Added capability to import reference data from the EIA Open Data API in the
   :py:mod:`solarforecastarbiter.io.reference_observations.eia` module. (:issue:`431`) (:pull:`485`)
 * Added :py:class:`solarforecastarbiter.datamodel.ConstantCost`,
@@ -55,7 +53,6 @@
   :py:class:`solarforecastarbiter.datamodel.ReportParameters` to support
   calculating cost metrics in reports (:pull:`487`)
 * Removed :py:mod:`solarforecastarbiter.metrics.valuation` (:pull:`487`)
->>>>>>> fe83fc1b
 
 
 Enhancements
@@ -73,17 +70,14 @@
   (:issue:`377`) (:pull:`484`)
 * Reference probabilistic forecasts provided using the Persistence Ensemble
   (PeEn) method. (:issue:`195`) (:pull:`434`)
-<<<<<<< HEAD
 * Reports can be created for probabilistic forecasts.
   (:issue:`266`, :pull:`467`)
-=======
 * Added net load reference observations from the US ISOs/RTOs: CAISO, ERCOT,
   ISO-NE, MISO, NYISO, PJM, and SPP. (:issue:`431`) (:pull:`485`)
 * Implemented the calculation deterministic cost metrics in reports, including
   a constant cost factor, a time-of-day varying factor, a datetime varying
   factor, and a cost that depends on the magnitude of the error. (:pull:`487`)
   (:issue:`126`)
->>>>>>> fe83fc1b
 
 
 Bug fixes
