.. _whatsnew_100rc1:

1.0.0rc1 (????)
---------------

This is the first 1.0 release candidate.


API Changes
~~~~~~~~~~~
* Added support for week-ahead persistence forecasts with
  :py:func:`solarforecastarbiter.utils.get_data_start_end` and
  :py:func:`solarforecastarbiter.main.run_persistence` modifications. (:issue:`55`) (:pull:`392`)
* :py:func:`solarforecastarbiter.pvmodel.calculate_power` and
  :py:func:`solarforecastarbiter.datamodel.Site` expect a ``temperature_coefficient``
  with units of % of DC capacity/C instead of 1/C (:issue:`350`) (:pull:`433`)
* Add :py:func:`solarforecastarbiter.io.utils.mock_raw_report_endpoints` to mock
  report API endpoints used, primarily to test report serialization (:pull:`441`)
* Change default
  :py:func:`solarforecastarbiter.validation.validator.detect_stale_values` and
  :py:func:`solarforecastarbiter.validation.validator.detect_interpolated_values`
  ``window`` value from 3 to 6. (:issue:`124`)
* :py:func:`solarforecastarbiter.io.reference_data.common.create_forecasts` now
  calls :py:func:`solarforecastarbiter.io.reference_data.common.create_persistence_forecasts`
  and :py:func:`solarforecastarbiter.io.reference_data.common.create_nwp_forecasts`
  which create the Forecast objects from persistence and NWP templates,
  respectively. (:issue:`375`) (:pull:`455`)
* Added :py:func:`solarforecastarbiter.reference_forecasts.main.make_latest_persistence_forecasts`
  to support periodic generation of persistence reference forecasts. (:issue:`375`)
  (:pull:`455`)


Enhancements
~~~~~~~~~~~~
* Reference net load forecasts provided using week-ahead persistence. (:issue:`55`) (:pull:`392`)
* Datamodel now supports ``'net_load'`` as an allowed variable. (:issue:`55`) (:pull:`392`)
* Posting of daily validation now splits requests to avoid missing periods and
  limit each request to one week of data (:issue:`424`) (:pull:`435`)
* PDF report figures are generated instead of SVG for easy integration into PDF
  reports (:issue:`360`) (:pull:`437`)
* Added support for NREL PVDAQ sites to the reference database functions.
  (:issue:`397`) (:pull:`438`)
* Reports can now be rendered into PDF files via pdflatex (:issue:`319`) (:pull:`439`)
* Report generation via the CLI can now run through mock API endpoints to test
  report serialization (:issue:`405`) (:pull:`441`)
* Add derived quality flag masks to
  :py:func:`solarforecastarbiter.validation.quality_mapping.convert_mask_into_dataframe`
  output. These currently include ``'DAYTIME', 'DAYTIME STALE VALUES',
  'DAYTIME INTERPOLATED VALUES'``. (:issue:`124`)
* A public Docker image is available, and Github Actions use this image for
  continuous integration tests (:pull:`446`)
<<<<<<< HEAD
* Add ``LIMITS EXCEEDED`` quality checks for AC and DC power, including
  :py:func:`solarforecastarbiter.validation.validator.check_ac_power_limits` and
  :py:func:`solarforecastarbiter.validation.validator.check_dc_power_limits`
  functions. (:issue:`452`) (:pull:`458`)
=======
* Adjusted University of Oregon Solar Radiation Measurment Laboratory (UO SRML)
  to include available PV power data. (:pull:`442`)
>>>>>>> fb643db0

Bug fixes
~~~~~~~~~
* Fix incorrect ordering of months and weekdays in metrics plots.
  (:issue:`428`) (:pull:`430`)
* Ensure data is sorted from reference data sources before slicing and
  posting to the API (:pull:`435`)
* Remove UO SMRL sites from reference dataset that have not reported recent
  data. (:issue:`436`) (:pull:`442`)


Contributors
~~~~~~~~~~~~

* Will Holmgren (:ghuser:`wholmgren`)
* Leland Boeman (:ghuser:`lboeman`)
* Cliff Hansen (:ghuser:`cwhanse`)
* Tony Lorenzo (:ghuser:`alorenzo175`)
* Justin Sharp (:ghuser:`MrWindAndSolar`)
* Aidan Tuohy
* Adam Wigington (:ghuser:`awig`)
* David Larson (:ghuser:`dplarson`)<|MERGE_RESOLUTION|>--- conflicted
+++ resolved
@@ -49,15 +49,12 @@
   'DAYTIME INTERPOLATED VALUES'``. (:issue:`124`)
 * A public Docker image is available, and Github Actions use this image for
   continuous integration tests (:pull:`446`)
-<<<<<<< HEAD
 * Add ``LIMITS EXCEEDED`` quality checks for AC and DC power, including
   :py:func:`solarforecastarbiter.validation.validator.check_ac_power_limits` and
   :py:func:`solarforecastarbiter.validation.validator.check_dc_power_limits`
   functions. (:issue:`452`) (:pull:`458`)
-=======
 * Adjusted University of Oregon Solar Radiation Measurment Laboratory (UO SRML)
   to include available PV power data. (:pull:`442`)
->>>>>>> fb643db0
 
 Bug fixes
 ~~~~~~~~~
