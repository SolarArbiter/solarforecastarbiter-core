.. _whatsnew_100b:

1.0.0b (expected September 30, 2019)
------------------------------------

This is the first 1.0 beta release.


API Changes
~~~~~~~~~~~
* Add required argument interval_label to all model functions in
  :py:mod:`solarforecastarbiter.reference_forecasts.models`. (:issue:`185`)
* Changed
  :py:func:`~solarforecastarbiter.reference_forecasts.forecast.resample`
  keyward argument `closed` to `label`. (:pull:`186`)
* Add deterministic forecast performance metrics (:pull:`171`)
* Add `processed_forecast_observations` argument to
  :py:func:`~solarforecastarbiter.reports.template.template_report`.
  (:issue:`184`)
* Removed :py:func:`~reference_forecasts.models.rap_ghi_to_hourly_mean`
  because subhourly RAP GHI data is not available. (:pull:`186`)


Enhancements
~~~~~~~~~~~~
* Add command line interface option for reports. (:issue:`168`)
* Add classes
  :py:class:`~solarforecastarbiter.datamodel.ProbabilisticForecastConstantValue`
  and
  :py:class:`~solarforecastarbiter.datamodel.ProbabilisticForecast`
  to :py:mod:`~solarforecastarbiter.datamodel` to support
  probabilistic forecasts. (:issue:`47`)
* Datamodel classes `.from_dict` constructors will now accept nested dicts.
  For example, a dict describing an Observation may now specify its site as a
  dict that describes a Site, rather than a Site object. (:issue:`125`)
* Documentation page for command line interface. (:issue:`169`)
* Add methods to :py:class:`~solarforecastarbiter.io.api.APISession` to
  support getting and posting data with
  :py:class:`~solarforecastarbiter.datamodel.ProbabilisticForecastConstantValue`
  and
  :py:class:`~solarforecastarbiter.datamodel.ProbabilisticForecast` classes.
* Add probabilistic forecasts from NWP (GEFS) capability with two functions (:issue:`54`):
    * :py:func:`~solarforecastarbiter.reference_forecasts.models.gefs_half_deg_to_hourly_mean`,
    * :py:func:`~solarforecastarbiter.reference_forecasts.forecast.sort_gefs_frame`
<<<<<<< HEAD
  (:issue:`54`)
* Add method :py:func:`~solarforecastarbiter.validation.validator.detect_clearsky_ghi`
  to detect clear-sky periods using GHI data, for time intervals up to 15
  minutes. (:issue:`19`)
=======
>>>>>>> 2c0ef184


Bug fixes
~~~~~~~~~
* Fix whats new documentation (:issue:`143`)
* Fix :py:func:`~solarforecastarbiter.reference_forecasts.main.run_persistence`
  start, end time issue. (:issue:`147`)
* Fix issue with negative GHI forecasts derived from GFS model due to
  complications with unmixing interval averages. (:issue:`144`)
* When computing reference forecast issue time of day, account for
  *run_length* when adjusting UTC to local time zone. (:issue:`140`)
* Add lower and upper limits to clearsky index calculations in
  :py:func:`~solarforecastarbiter.reference_forecasts.persistence.persistence_scalar_index`
  function. Reduces large errors near sunrise and sunset. (:issue:`107`)
* Address numpy, pandas deprecations. (:pull:`156`)
* Remove TODO, EXAMPLE text from reports template in favor of GitHub
  Issues. (:issue:`167`)
* Account for timezone in metrics/report generation. (:issue:`164`)
* Account for different timezones in
  :py:func:`~solarforecastarbiter.io.utils.adjust_timeseries_for_interval_label`
  with pandas >= 0.25.1. (:issue:`173`)
* Bigger metrics graphics to avoid (but not yet totally prevent) label overlap.
  (:issue:`163`)
* Handle empty observation or forecast in current report metrics calc
  (:pull:`178`)
* Accept string or timelike objects to
  :py:func:`~solarforecastarbiter.io.api.APISession.get_forecast_values` and
  :py:func:`~solarforecastarbiter.io.api.APISession.get_observation_values`
  (:issue:`180`)
* Fix return/assignment of None in
  `~solarforecastarbiter.validation.tasks.daily_single_observation_validation`
  and
  `~solarforecastarbiter.reference_forecasts.main.make_latest_nwp_forecasts`.
  (:issue:`182`)
* Fix failure to pass user-specified limits to
  `~solarforecastarbiter.validation.validator.check_irradiance_limits_QCRad`.
  (:issue:`182`)
* NWP reference forecasts now account for interval label. This also fixes
  errors when computing forecasts with ``interval_label='ending'``.
  (:issue:`185`)
* Fix resampled/aligned observation/forecast labels in report. (:issue:`184`)
* Fix limits for temperature and wind data validation. (:issue:`139`)
* Make :py:class:`~solarforecastarbiter.datamodel.Report` default ``filter``
  attribute a tuple
  ``(:py:class:`~solarforecastarbiter.datamodel.QualityFlagFilter`, )``
  instead of a single ``QualityFlagFilter``. (:issue:`166`)

Testing
~~~~~~~


Contributors
~~~~~~~~~~~~

* Will Holmgren (:ghuser:`wholmgren`)
* Leland Boeman (:ghuser:`lboeman`)
* Cliff Hansen (:ghuser:`cwhanse`)
* Tony Lorenzo (:ghuser:`alorenzo175`)
* Justin Sharp (:ghuser:`MrWindAndSolar`)
* Aidan Tuohy
* Adam Wigington (:ghuser:`awig`)
* David Larson (:ghuser:`dplarson`)<|MERGE_RESOLUTION|>--- conflicted
+++ resolved
@@ -42,14 +42,10 @@
 * Add probabilistic forecasts from NWP (GEFS) capability with two functions (:issue:`54`):
     * :py:func:`~solarforecastarbiter.reference_forecasts.models.gefs_half_deg_to_hourly_mean`,
     * :py:func:`~solarforecastarbiter.reference_forecasts.forecast.sort_gefs_frame`
-<<<<<<< HEAD
   (:issue:`54`)
 * Add method :py:func:`~solarforecastarbiter.validation.validator.detect_clearsky_ghi`
   to detect clear-sky periods using GHI data, for time intervals up to 15
   minutes. (:issue:`19`)
-=======
->>>>>>> 2c0ef184
-
 
 Bug fixes
 ~~~~~~~~~
