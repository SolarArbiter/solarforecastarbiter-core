.. _whatsnew_100b:

1.0.0b (expected September 30, 2019)
------------------------------------

This is the first 1.0 beta release.


API Changes
~~~~~~~~~~~
<<<<<<< HEAD
* Add required argument interval_label to all model functions in
  :py:mod:`solarforecastarbiter.reference_forecasts.models`. (:issue:`185`)
* Changed
  :py:func:`~solarforecastarbiter.reference_forecasts.forecast.resample`
  keyward argument `closed` to `label`. (:pull:`186`)
=======
* Add deterministic forecast performance metrics (:pull:`171`)

>>>>>>> 12faa34b

Enhancements
~~~~~~~~~~~~
* Add command line interface option for reports. (:issue:`168`)

Bug fixes
~~~~~~~~~
* Fix whats new documentation (:issue:`143`)
* Fix :py:func:`~solarforecastarbiter.reference_forecasts.main.run_persistence`
  start, end time issue. (:issue:`147`)
* Fix issue with negative GHI forecasts derived from GFS model due to
  complications with unmixing interval averages. (:issue:`144`)
* When computing reference forecast issue time of day, account for
  *run_length* when adjusting UTC to local time zone. (:issue:`140`)
* Add lower and upper limits to clearsky index calculations in
  :py:func:`~solarforecastarbiter.reference_forecasts.persistence.persistence_scalar_index`
  function. Reduces large errors near sunrise and sunset. (:issue:`107`)
* Address numpy, pandas deprecations. (:pull:`156`)
* Remove TODO, EXAMPLE text from reports template in favor of GitHub
  Issues. (:issue:`167`)
* Account for timezone in metrics/report generation. (:issue:`164`)
* Account for different timezones in
  :py:func:`~solarforecastarbiter.io.utils.adjust_timeseries_for_interval_label`
  with pandas >= 0.25.1. (:issue:`173`)
* Bigger metrics graphics to avoid (but not yet totally prevent) label overlap.
  (:issue:`163`)
* Handle empty observation or forecast in current report metrics calc
  (:pull:`178`)
* Accept string or timelike objects to
  :py:func:`~solarforecastarbiter.io.api.APISession.get_forecast_values` and
  :py:func:`~solarforecastarbiter.io.api.APISession.get_observation_values`
  (:issue:`180`)
* Fix return/assignment of None in
  `~solarforecastarbiter.validation.tasks.daily_single_observation_validation`
  and
  `~solarforecastarbiter.reference_forecasts.main.make_latest_nwp_forecasts`.
  (:issue:`182`)
* Fix failure to pass user-specified limits to
  `~solarforecastarbiter.validation.validator.check_irradiance_limits_QCRad`.
  (:issue:`182`)
* NWP reference forecasts now account for interval label. This also fixes
  errors when computing forecasts with ``interval_label='ending'``.
  (:issue:`185`)

Testing
~~~~~~~


Contributors
~~~~~~~~~~~~

* Will Holmgren (:ghuser:`wholmgren`)
* Leland Boeman (:ghuser:`lboeman`)
* Cliff Hansen (:ghuser:`cwhanse`)
* Tony Lorenzo (:ghuser:`alorenzo175`)
* Justin Sharp (:ghuser:`MrWindAndSolar`)
* Aidan Tuohy
* Adam Wigington (:ghuser:`awig`)
* David Larson (:ghuser:`dplarson`)<|MERGE_RESOLUTION|>--- conflicted
+++ resolved
@@ -8,16 +8,13 @@
 
 API Changes
 ~~~~~~~~~~~
-<<<<<<< HEAD
 * Add required argument interval_label to all model functions in
   :py:mod:`solarforecastarbiter.reference_forecasts.models`. (:issue:`185`)
 * Changed
   :py:func:`~solarforecastarbiter.reference_forecasts.forecast.resample`
   keyward argument `closed` to `label`. (:pull:`186`)
-=======
 * Add deterministic forecast performance metrics (:pull:`171`)
 
->>>>>>> 12faa34b
 
 Enhancements
 ~~~~~~~~~~~~
