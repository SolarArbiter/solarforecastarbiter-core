.. _whatsnew_100b:

1.0.0b (expected September 30, 2019)
------------------------------------

This is the first 1.0 beta release.


API Changes
~~~~~~~~~~~
* Add required argument interval_label to all model functions in
  :py:mod:`solarforecastarbiter.reference_forecasts.models`. (:issue:`185`)
* Changed
  :py:func:`~solarforecastarbiter.reference_forecasts.forecast.resample`
  keyward argument `closed` to `label`. (:pull:`186`)
* Add deterministic forecast performance metrics (:pull:`171`)
* Add `processed_forecast_observations` argument to
  :py:func:`~solarforecastarbiter.reports.template.template_report`.
  (:issue:`184`)


Enhancements
~~~~~~~~~~~~
* Add command line interface option for reports. (:issue:`168`)
* Add classes
  :py:class:`~solarforecastarbiter.datamodel.ProbabilisticForecastConstantValue`
  and
  :py:class:`~solarforecastarbiter.datamodel.ProbabilisticForecast`
  to :py:mod:`~solarforecastarbiter.datamodel` to support
  probabilistic forecasts. (:issue:`47`)
* Datamodel classes `.from_dict` constructors will now accept nested dicts.
  For example, a dict describing an Observation may now specify its site as a
  dict that describes a Site, rather than a Site object. (:issue:`125`)
* Documentation page for command line interface. (:issue:`169`)
* Add methods to :py:class:`~solarforecastarbiter.io.api.APISession` to
  support getting and posting data with
  :py:class:`~solarforecastarbiter.datamodel.ProbabilisticForecastConstantValue`
  and
  :py:class:`~solarforecastarbiter.datamodel.ProbabilisticForecast` classes.
* Add probabilistic forecasts from NWP (GEFS) capability with two functions:
    * :py:func:`~solarforecastarbiter.reference_forecasts.models.gefs_half_deg_to_hourly_mean`,
    * :py:func:`~solarforecastarbiter.reference_forecasts.forecast.sort_gefs_frame`
  (:issue:`54`)

Bug fixes
~~~~~~~~~
* Fix whats new documentation (:issue:`143`)
* Fix :py:func:`~solarforecastarbiter.reference_forecasts.main.run_persistence`
  start, end time issue. (:issue:`147`)
* Fix issue with negative GHI forecasts derived from GFS model due to
  complications with unmixing interval averages. (:issue:`144`)
* When computing reference forecast issue time of day, account for
  *run_length* when adjusting UTC to local time zone. (:issue:`140`)
* Add lower and upper limits to clearsky index calculations in
  :py:func:`~solarforecastarbiter.reference_forecasts.persistence.persistence_scalar_index`
  function. Reduces large errors near sunrise and sunset. (:issue:`107`)
* Address numpy, pandas deprecations. (:pull:`156`)
* Remove TODO, EXAMPLE text from reports template in favor of GitHub
  Issues. (:issue:`167`)
* Account for timezone in metrics/report generation. (:issue:`164`)
* Account for different timezones in
  :py:func:`~solarforecastarbiter.io.utils.adjust_timeseries_for_interval_label`
  with pandas >= 0.25.1. (:issue:`173`)
* Bigger metrics graphics to avoid (but not yet totally prevent) label overlap.
  (:issue:`163`)
* Handle empty observation or forecast in current report metrics calc
  (:pull:`178`)
* Accept string or timelike objects to
  :py:func:`~solarforecastarbiter.io.api.APISession.get_forecast_values` and
  :py:func:`~solarforecastarbiter.io.api.APISession.get_observation_values`
  (:issue:`180`)
* Fix return/assignment of None in
  `~solarforecastarbiter.validation.tasks.daily_single_observation_validation`
  and
  `~solarforecastarbiter.reference_forecasts.main.make_latest_nwp_forecasts`.
  (:issue:`182`)
* Fix failure to pass user-specified limits to
  `~solarforecastarbiter.validation.validator.check_irradiance_limits_QCRad`.
  (:issue:`182`)
<<<<<<< HEAD
* NWP reference forecasts now account for interval label. This also fixes
  errors when computing forecasts with ``interval_label='ending'``.
  (:issue:`185`)
=======
* Fix resampled/aligned observation/forecast labels in report. (:issue:`184`)
* Make :py:class:`~solarforecastarbiter.datamodel.Report` default ``filter``
  attribute a tuple
  ``(:py:class:`~solarforecastarbiter.datamodel.QualityFlagFilter`, )``
  instead of a single ``QualityFlagFilter``. (:issue:`166`)
>>>>>>> 73d8b67c

Testing
~~~~~~~


Contributors
~~~~~~~~~~~~

* Will Holmgren (:ghuser:`wholmgren`)
* Leland Boeman (:ghuser:`lboeman`)
* Cliff Hansen (:ghuser:`cwhanse`)
* Tony Lorenzo (:ghuser:`alorenzo175`)
* Justin Sharp (:ghuser:`MrWindAndSolar`)
* Aidan Tuohy
* Adam Wigington (:ghuser:`awig`)
* David Larson (:ghuser:`dplarson`)<|MERGE_RESOLUTION|>--- conflicted
+++ resolved
@@ -77,17 +77,14 @@
 * Fix failure to pass user-specified limits to
   `~solarforecastarbiter.validation.validator.check_irradiance_limits_QCRad`.
   (:issue:`182`)
-<<<<<<< HEAD
 * NWP reference forecasts now account for interval label. This also fixes
   errors when computing forecasts with ``interval_label='ending'``.
   (:issue:`185`)
-=======
 * Fix resampled/aligned observation/forecast labels in report. (:issue:`184`)
 * Make :py:class:`~solarforecastarbiter.datamodel.Report` default ``filter``
   attribute a tuple
   ``(:py:class:`~solarforecastarbiter.datamodel.QualityFlagFilter`, )``
   instead of a single ``QualityFlagFilter``. (:issue:`166`)
->>>>>>> 73d8b67c
 
 Testing
 ~~~~~~~
