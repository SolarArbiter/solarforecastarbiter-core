.. _whatsnew_102:

.. py:currentmodule:: solarforecastarbiter


1.0.2 (January ??, 2021)
-------------------------

Enhancements
~~~~~~~~~~~~

* Added function to parse BSRN station-to-archive formatted data
  (modified version of a pvlib python function). (:issue:`541`, :pull:`656`)
* Added functions to fetch data from the NASA Langley BSRN site.
  (:issue:`541`, :pull:`656`)

Fixed
~~~~~

* SRML and PVDAQ contained PV sites with positive temperature coefficients.
  These temperature coefficients were multiplied by -1.
  (:issue:`625`, :pull:`634`)
* Added/removed requirements to make base, test, and fetch install options
  work as expected. (:issue:`637`, :pull:`643`)
* Updated PyPI classifiers. (:issue:`637`, :pull:`643`)
* Updated :ref:`installation` page with instructions for PyPI, conda-forge,
  and docker. (:issue:`635`, :pull:`649`)
* Added the following flags to ``DISCARD_BEFORE_RESAMPLE``:
  ``'STALE VALUES'``, ``'INTERPOLATED VALUES'``, ``'DAYTIME STALE VALUES'``,
  ``'DAYTIME INTERPOLATED VALUES'``. (:issue:`626`, :pull:`653`)
* If total metrics category was not selected, the report now displays warnings
  instead of confusing blank tables. (:issue:`629`, :pull:`652`)
* Removed the word "solar" from the report intro line for consistency with
  other forecast analyses such as net load and wind power.
  (:issue:`624`, :pull:`650`)
* Removed the BSRN Granite Island MI site from reference database. This site
  was added without realizing 2020 and newer data is not readily available
  from the NASA web pages. (:issue:`541`, :pull:`656`)
<<<<<<< HEAD
* Reports could not be created for event forecasts due to an issue with
  validating event forecast data. (:issue:`660`, :pull:`661`)
=======
* Changed GFS fetch directory for compatibility with March 22, 2021, 12Z
  model upgrade. (:issue:`662`, :pull:`663`)
>>>>>>> 23ac3c7a

Testing
~~~~~~~

* Clarified expectations for ``pandas.DatetimeIndex.freq`` attribute
  throughout test suite. Improves compatibility with pandas >= 1.1.
  (:issue:`641`)
* Test configuration additions (:issue:`637`, :pull:`643`):

    * Python 3.7, 3.8, 3.9 using the latest versions of the ``[all]`` dependencies
    * Python 3.7 and 3.8 using the minimum version of the ``[all]`` dependencies. These are typically the values from the requirements file that the docker image uses.
    * Python 3.7 using only the ``[test]`` dependencies

Contributors
~~~~~~~~~~~~

* Will Holmgren (:ghuser:`wholmgren`)
* Leland Boeman (:ghuser:`lboeman`)
* Cliff Hansen (:ghuser:`cwhanse`)
* Tony Lorenzo (:ghuser:`alorenzo175`)
* Justin Sharp (:ghuser:`MrWindAndSolar`)
* Aidan Tuohy
* Adam Wigington (:ghuser:`awig`)
* David Larson (:ghuser:`dplarson`)<|MERGE_RESOLUTION|>--- conflicted
+++ resolved
@@ -36,13 +36,10 @@
 * Removed the BSRN Granite Island MI site from reference database. This site
   was added without realizing 2020 and newer data is not readily available
   from the NASA web pages. (:issue:`541`, :pull:`656`)
-<<<<<<< HEAD
 * Reports could not be created for event forecasts due to an issue with
   validating event forecast data. (:issue:`660`, :pull:`661`)
-=======
 * Changed GFS fetch directory for compatibility with March 22, 2021, 12Z
   model upgrade. (:issue:`662`, :pull:`663`)
->>>>>>> 23ac3c7a
 
 Testing
 ~~~~~~~
