--- conflicted
+++ resolved
@@ -13,17 +13,14 @@
 * Updated PyPI classifiers. (:issue:`637`, :pull:`643`)
 * Updated :ref:`installation` page with instructions for PyPI, conda-forge,
   and docker. (:issue:`635`, :pull:`649`)
-<<<<<<< HEAD
 * Added the following flags to ``DISCARD_BEFORE_RESAMPLE``:
   ``'STALE VALUES'``, ``'INTERPOLATED VALUES'``, ``'DAYTIME STALE VALUES'``,
   ``'DAYTIME INTERPOLATED VALUES'``. (:issue:`626`, :pull:`653`)
-=======
 * If total metrics category was not selected, the report now displays warnings
   instead of confusing blank tables. (:issue:`629`, :pull:`652`)
 * Removed the word "solar" from the report intro line for consistency with
   other forecast analyses such as net load and wind power.
   (:issue:`624`, :pull:`650`)
->>>>>>> 7f0f0a79
 
 Testing
 ~~~~~~~
