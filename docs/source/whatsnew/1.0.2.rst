.. _whatsnew_102:

.. py:currentmodule:: solarforecastarbiter


1.0.2 (July ??, 2021)
-------------------------

Enhancements
~~~~~~~~~~~~

* Added function to parse BSRN station-to-archive formatted data
  (modified version of a pvlib python function). (:issue:`541`, :pull:`656`)
* Added functions to fetch data from the NASA Langley BSRN site.
  (:issue:`541`, :pull:`656`)
* Added functions to parse data for the PNNL reference data site.
  (:issue:`563`, :pull:`669`)
* Report timezone may now be set by passing the ``timezone`` keyword
  argument to :py:class:`~datamodel.ReportParameters`.
  (:issue:`317`, :pull:`681`)

Fixed
~~~~~

* SRML and PVDAQ contained PV sites with positive temperature coefficients.
  These temperature coefficients were multiplied by -1.
  (:issue:`625`, :pull:`634`)
* Added/removed requirements to make base, test, and fetch install options
  work as expected. (:issue:`637`, :pull:`643`)
* Updated PyPI classifiers. (:issue:`637`, :pull:`643`)
* Updated :ref:`installation` page with instructions for PyPI, conda-forge,
  and docker. (:issue:`635`, :pull:`649`)
* Added the following flags to ``DISCARD_BEFORE_RESAMPLE``:
  ``'STALE VALUES'``, ``'INTERPOLATED VALUES'``, ``'DAYTIME STALE VALUES'``,
  ``'DAYTIME INTERPOLATED VALUES'``. (:issue:`626`, :pull:`653`)
* If total metrics category was not selected, the report now displays warnings
  instead of confusing blank tables. (:issue:`629`, :pull:`652`)
* Removed the word "solar" from the report intro line for consistency with
  other forecast analyses such as net load and wind power.
  (:issue:`624`, :pull:`650`)
* Removed the BSRN Granite Island MI site from reference database. This site
  was added without realizing 2020 and newer data is not readily available
  from the NASA web pages. (:issue:`541`, :pull:`656`)
* Reports could not be created for event forecasts due to an issue with
  validating event forecast data. (:issue:`660`, :pull:`661`)
* Changed GFS fetch directory for compatibility with March 22, 2021, 12Z
  model upgrade. (:issue:`662`, :pull:`663`)
* Worked around data gaps during ``CLEARSKY`` GHI validation that cause uneven
  frequencies which lead to skipping validation entirely (:pull:`673`)
<<<<<<< HEAD
* Fixed issue with processed observations failing to be plotted due to a
  missing forecast. Processed observations are now plotted for all
  points for which there is a forecast. (:pull:`689`)
=======
* Fixed probabilistic persistence ensemble forecasts to use the last 30
  days of data and
  :py:func:`~reference_forecasts.persistence.persistence_probabilistic_timeofday`
  rather than the last hour of data with
  :py:func:`~reference_forecasts.persistence.persistence_probabilistic`.
  Hour ahead reference forecasts are replaced with day ahead reference
  forecasts. (:issue:`639`, :pull:`645`)
>>>>>>> 78b75f8d

Testing
~~~~~~~

* Clarified expectations for ``pandas.DatetimeIndex.freq`` attribute
  throughout test suite. Improves compatibility with pandas >= 1.1.
  (:issue:`641`)
* Test configuration additions (:issue:`637`, :pull:`643`):

    * Python 3.7, 3.8, 3.9 using the latest versions of the ``[all]`` dependencies
    * Python 3.7 and 3.8 using the minimum version of the ``[all]`` dependencies. These are typically the values from the requirements file that the docker image uses.
    * Python 3.7 using only the ``[test]`` dependencies

Contributors
~~~~~~~~~~~~

* Will Holmgren (:ghuser:`wholmgren`)
* Leland Boeman (:ghuser:`lboeman`)
* Cliff Hansen (:ghuser:`cwhanse`)
* Tony Lorenzo (:ghuser:`alorenzo175`)
* Justin Sharp (:ghuser:`MrWindAndSolar`)
* Aidan Tuohy
* Adam Wigington (:ghuser:`awig`)
* David Larson (:ghuser:`dplarson`)<|MERGE_RESOLUTION|>--- conflicted
+++ resolved
@@ -47,11 +47,9 @@
   model upgrade. (:issue:`662`, :pull:`663`)
 * Worked around data gaps during ``CLEARSKY`` GHI validation that cause uneven
   frequencies which lead to skipping validation entirely (:pull:`673`)
-<<<<<<< HEAD
 * Fixed issue with processed observations failing to be plotted due to a
   missing forecast. Processed observations are now plotted for all
   points for which there is a forecast. (:pull:`689`)
-=======
 * Fixed probabilistic persistence ensemble forecasts to use the last 30
   days of data and
   :py:func:`~reference_forecasts.persistence.persistence_probabilistic_timeofday`
@@ -59,7 +57,6 @@
   :py:func:`~reference_forecasts.persistence.persistence_probabilistic`.
   Hour ahead reference forecasts are replaced with day ahead reference
   forecasts. (:issue:`639`, :pull:`645`)
->>>>>>> 78b75f8d
 
 Testing
 ~~~~~~~
