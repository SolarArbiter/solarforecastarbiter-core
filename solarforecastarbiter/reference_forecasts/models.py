# maybe rename nwp.py or models_nwp.py
"""
Default processing functions for data from NOAA weather models.

All public functions in this module have the same signature.

The functions accept:

  * latitude : float
  * longitude : float
  * elevation : float
  * init_time : pd.Timestamp
      Full datetime of a model initialization
  * start : pd.Timestamp
  * end : pd.Timestamp
  * load_forecast : function
      A function that accepts the arguments above and returns the
      correct data. Enables users to supply their own data independently
      of the `solarforecastarbiter.io` module.
  * __model : str
      The NWP model that the processing function is associated with.

The functions return a tuple of:

  * ghi : pd.Series
  * dni : pd.Series
  * dhi : pd.Series
  * air_temperature : pd.Series
  * wind_speed : pd.Series
  * resampler : function
      A function that resamples data to the appropriate frequency.
      This function is to be applied to all forecast variables after
      power is calculated.
  * solar_position_calculator : function
      A function that returns solar position at the ghi forecast times
      (after internal interpolation, before external resampling). The
      function will return results immediately if solar position is
      already known or will call a solar position calculation algorithm
      and then return.

Most of the model functions return forecast data interpolated to 5
minute frequency. Interpolation to 5 minutes reduces the errors
associated with solar position and irradiance to power models (these
models assume instantaneous inputs). Why 5 minutes? It's a round number
that produces about 10 data points per hour, so it's reasonable for hour
average calculations. It is expected that after calculating power, users
will apply the `resampler` function to both the weather and power
forecasts. These functions may be most useful if the user would like to
understand the performance of a NWP model with modest post-processing.

Several model functions return instantaneous data that is coincident
with the NWP model forecast time (15 minutes or hourly, depending on the
NWP model). The resamplers returned by these functions do not modify the
data (though they do define the frequency attribute of the data's
DatetimeIndex). These functions may most useful if the user would like
to understand the raw performance of a NWP model.

The functions in this module accept primitives (floats, strings, etc.)
rather than objects defined in :py:mod:`solarforecastarbiter.datamodel`
because we anticipate that these functions may be of more general use
and that functions that accept primitives may be easier to maintain in
the long run.
"""
from functools import partial
import inspect


from solarforecastarbiter import datamodel, pvmodel
from solarforecastarbiter.io.nwp import load_forecast
from solarforecastarbiter.io.utils import adjust_start_end_for_interval_label
from solarforecastarbiter.reference_forecasts import forecast

import pandas as pd


def get_nwp_model(func):
    """Get the NWP model string from a modeling function"""
    return inspect.signature(func).parameters['__model'].default


def _resample_using_cloud_cover(latitude, longitude, elevation,
                                cloud_cover, air_temperature, wind_speed,
<<<<<<< HEAD
                                start, end, interval_label):
    """
    Calculate all irradiance components from cloud cover.

    Cloud cover from GFS is an interval average with ending label.
    Air temperature and wind speed are instantaneous values.
    Intervals are 1, 3, or 6 hours in length.
    To accurately convert from cloud cover to irradiance, we need to
    interpolate this data to subhourly resolution because solar position
    and PV power calculations assume instantaneous inputs at each time.

    Parameters
    ----------
    latitude : float
    longitude : float
    elevation : float
    cloud_cover : pd.Series
    air_temperature : pd.Series
    wind_speed : pd.Series
    interval_label : str
        beginning, ending, or instant
=======
                                solar_position=None):
    """
    Calculate all irradiance components from cloud cover.

    Parameters
    ----------
    solar_position : pd.DataFrame or None
        Provide a DataFrame to avoid unnecessary recomputation for e.g.
        GEFS members. If None, solar position is computed.
>>>>>>> 73d8b67c
    """
    # Resample cloud cover, temp, and wind to higher temporal resolution
    # because solar position and PV power calculations assume instantaneous
    # inputs. Why 5 minutes? It's a round number that produces order 10 data
    # points per hour, so it's reasonable for hour average calculations.
<<<<<<< HEAD
    # Cloud cover is filled backwards because model output represents
    # average over the previous hour (at least for GFS). Air temperature
    # and wind are interpolated because model output represents
    # instantaneous values.
    freq = '5min'
    start_adj, end_adj = adjust_start_end_for_interval_label(interval_label,
                                                             start, end)
    cloud_cover = cloud_cover.resample(freq).bfill().loc[start_adj:end_adj]
    resample_interpolate_slicer = partial(forecast.resample_interpolate_slice,
                                          freq=freq, start=start_adj,
                                          end=end_adj)
    air_temperature, wind_speed = [
        resample_interpolate_slicer(v) for v in (air_temperature, wind_speed)
    ]
    solar_position = pvmodel.calculate_solar_position(
        latitude, longitude, elevation, cloud_cover.index)
=======
    interpolator = partial(forecast.interpolate, freq='5min')
    cloud_cover, air_temperature, wind_speed = list(
        map(interpolator, (cloud_cover, air_temperature, wind_speed)))
    if solar_position is None:
        solar_position = pvmodel.calculate_solar_position(
            latitude, longitude, elevation, cloud_cover.index)
>>>>>>> 73d8b67c
    ghi, dni, dhi = forecast.cloud_cover_to_irradiance(
        latitude, longitude, elevation, cloud_cover,
        solar_position['apparent_zenith'], solar_position['zenith'])

    label = datamodel.CLOSED_MAPPING[interval_label]
    resampler = partial(forecast.resample, freq='1h', label=label)

    def solar_pos_calculator(): return solar_position

    return (ghi, dni, dhi, air_temperature, wind_speed,
            resampler, solar_pos_calculator)


def _ghi_to_dni_dhi(latitude, longitude, elevation, ghi):
    """
    Calculate DNI, DHI from GHI and calculated solar position.
    """
    solar_position = pvmodel.calculate_solar_position(
        latitude, longitude, elevation, ghi.index)
    dni, dhi = pvmodel.complete_irradiance_components(
        ghi, solar_position['zenith'])

    def solar_pos_calculator(): return solar_position
    return dni, dhi, solar_pos_calculator


def hrrr_subhourly_to_subhourly_instantaneous(latitude, longitude, elevation,
                                              init_time, start, end,
                                              interval_label,
                                              load_forecast=load_forecast,
                                              *, __model='hrrr_subhourly'):
    """
    Subhourly (15 min) instantantaneous HRRR forecast.
    GHI, DNI, DHI directly from model.
    Max forecast horizon 18 or 36 hours (0Z, 6Z, 12Z, 18Z).

    Parameters
    ----------
    latitude : float
    longitude : float
    elevation : float
    init_time : pd.Timestamp
        Full datetime of a model initialization
    start : pd.Timestamp
        Forecast start. Forecast is inclusive of this point.
    end : pd.Timestamp
        Forecast end. Forecast is exclusive of this point.
    interval_label : str
        Must be instant
    """
    start_adj, end_adj = adjust_start_end_for_interval_label(
        interval_label, start, end, limit_instant=True)
    ghi, dni, dhi, air_temperature, wind_speed = load_forecast(
        latitude, longitude, init_time, start_adj, end_adj, __model)
    # resampler takes 15 min instantaneous in, retuns 15 min instantaneous out
    # still want to call resample, rather than pass through lambda x: x
    # so that DatetimeIndex has well-defined freq attribute
    resampler = partial(forecast.resample, freq='15min')
    solar_pos_calculator = partial(
        pvmodel.calculate_solar_position, latitude, longitude, elevation,
        ghi.index)
    return (ghi, dni, dhi, air_temperature, wind_speed,
            resampler, solar_pos_calculator)


def hrrr_subhourly_to_hourly_mean(latitude, longitude, elevation,
                                  init_time, start, end, interval_label,
                                  load_forecast=load_forecast,
                                  *, __model='hrrr_subhourly'):
    """
    Hourly mean HRRR forecast.
    GHI, DNI, DHI directly from model, resampled.
    Max forecast horizon 18 or 36 hours (0Z, 6Z, 12Z, 18Z).

    Parameters
    ----------
    latitude : float
    longitude : float
    elevation : float
    init_time : pd.Timestamp
        Full datetime of a model initialization
    start : pd.Timestamp
        Forecast start. Forecast is inclusive of this instant if
        interval_label is *beginning* and exclusive of this instant if
        interval_label is *ending*.
    end : pd.Timestamp
        Forecast end. Forecast is exclusive of this instant if
        interval_label is *beginning* and inclusive of this instant if
        interval_label is *ending*.
    interval_label : str
        Must be *beginning* or *ending*
    """
    ghi, dni, dhi, air_temperature, wind_speed = load_forecast(
        latitude, longitude, init_time, start, end, __model)
    # Interpolate irrad, temp, wind data to 5 min to
    # minimize weather to power errors. Either start or end is outside of
    # forecast, but is needed for subhourly interpolation. After
    # interpolation, we slice the extra point out of the interpolated
    # output.
    start_adj, end_adj = adjust_start_end_for_interval_label(interval_label,
                                                             start, end)
    resample_interpolate_slicer = partial(forecast.resample_interpolate_slice,
                                          freq='5min', start=start_adj,
                                          end=end_adj)
    ghi, dni, dhi, air_temperature, wind_speed = [
        resample_interpolate_slicer(v) for v in
        (ghi, dni, dhi, air_temperature, wind_speed)
    ]
    # weather (and optionally power) will eventually be resampled
    # to hourly average using resampler defined below
    label = datamodel.CLOSED_MAPPING[interval_label]
    resampler = partial(forecast.resample, freq='1h', label=label)
    solar_pos_calculator = partial(
        pvmodel.calculate_solar_position, latitude, longitude, elevation,
        ghi.index)
    return (ghi, dni, dhi, air_temperature, wind_speed,
            resampler, solar_pos_calculator)


def rap_ghi_to_instantaneous(latitude, longitude, elevation,
                             init_time, start, end, interval_label,
                             load_forecast=load_forecast,
                             *, __model='rap'):
    """
    Hourly instantantaneous RAP forecast.
    GHI directly from NWP model. DNI, DHI computed.
    Max forecast horizon 21 or 39 (3Z, 9Z, 15Z, 21Z) hours.

    Parameters
    ----------
    latitude : float
    longitude : float
    elevation : float
    init_time : pd.Timestamp
        Full datetime of a model initialization
    start : pd.Timestamp
        Forecast start. Forecast is inclusive of this point.
    end : pd.Timestamp
        Forecast end. Forecast is exclusive of this point.
    interval_label : str
        Must be instant
    """
    # ghi dni and dhi not in RAP output available from g2sub service
    ghi, air_temperature, wind_speed = load_forecast(
        latitude, longitude, init_time, start, end, __model,
        variables=('ghi', 'air_temperature', 'wind_speed'))
    dni, dhi, solar_pos_calculator = _ghi_to_dni_dhi(
        latitude, longitude, elevation, ghi)
    # hourly instant in, hourly instant out
    resampler = partial(forecast.resample, freq='1h')
    return (ghi, dni, dhi, air_temperature, wind_speed,
            resampler, solar_pos_calculator)


def rap_cloud_cover_to_hourly_mean(latitude, longitude, elevation,
                                   init_time, start, end, interval_label,
                                   load_forecast=load_forecast,
                                   *, __model='rap'):
    """
    Take hourly RAP instantantaneous cloud cover and convert it to
    hourly average forecasts.
    GHI from NWP model cloud cover. DNI, DHI computed.
    Max forecast horizon 21 or 39 (3Z, 9Z, 15Z, 21Z) hours.

    Parameters
    ----------
    latitude : float
    longitude : float
    elevation : float
    init_time : pd.Timestamp
        Full datetime of a model initialization
    start : pd.Timestamp
        Forecast start. Forecast is inclusive of this instant if
        interval_label is *beginning* and exclusive of this instant if
        interval_label is *ending*.
    end : pd.Timestamp
        Forecast end. Forecast is exclusive of this instant if
        interval_label is *beginning* and inclusive of this instant if
        interval_label is *ending*.
    interval_label : str
        Must be *beginning* or *ending*
    """
    cloud_cover, air_temperature, wind_speed = load_forecast(
        latitude, longitude, init_time, start, end, __model,
        variables=('cloud_cover', 'air_temperature', 'wind_speed'))
    return _resample_using_cloud_cover(latitude, longitude, elevation,
                                       cloud_cover, air_temperature,
                                       wind_speed, start, end, interval_label)


def gfs_quarter_deg_3hour_to_hourly_mean(latitude, longitude, elevation,
                                         init_time, start, end, interval_label,
                                         load_forecast=load_forecast,
                                         *, __model='gfs_3h'):
    """
    Take 3 hr GFS and convert it to hourly average data.
    GHI from NWP model cloud cover. DNI, DHI computed.
    Max forecast horizon 240 hours.

    Parameters
    ----------
    latitude : float
    longitude : float
    elevation : float
    init_time : pd.Timestamp
        Full datetime of a model initialization
    start : pd.Timestamp
        Forecast start. Forecast is inclusive of this instant if
        interval_label is *beginning* and exclusive of this instant if
        interval_label is *ending*.
    end : pd.Timestamp
        Forecast end. Forecast is exclusive of this instant if
        interval_label is *beginning* and inclusive of this instant if
        interval_label is *ending*.
    interval_label : str
        Must be *beginning* or *ending*
    """
    start_floored, end_ceil = _adjust_gfs_start_end(start, end)
    cloud_cover_mixed, air_temperature, wind_speed = load_forecast(
        latitude, longitude, init_time, start_floored, end_ceil, __model,
        variables=('cloud_cover', 'air_temperature', 'wind_speed'))
    cloud_cover = forecast.unmix_intervals(cloud_cover_mixed)
    return _resample_using_cloud_cover(latitude, longitude, elevation,
                                       cloud_cover, air_temperature,
                                       wind_speed, start, end, interval_label)


def gfs_quarter_deg_hourly_to_hourly_mean(latitude, longitude, elevation,
                                          init_time, start, end,
                                          interval_label,
                                          load_forecast=load_forecast,
                                          *, __model='gfs_0p25'):
    """
    Take 1 hr GFS and convert it to hourly average data.
    GHI from NWP model cloud cover. DNI, DHI computed.
    Max forecast horizon 120 hours.

    Parameters
    ----------
    latitude : float
    longitude : float
    elevation : float
    init_time : pd.Timestamp
        Full datetime of a model initialization
    start : pd.Timestamp
        Forecast start. Forecast is inclusive of this instant if
        interval_label is *beginning* and exclusive of this instant if
        interval_label is *ending*.
    end : pd.Timestamp
        Forecast end. Forecast is exclusive of this instant if
        interval_label is *beginning* and inclusive of this instant if
        interval_label is *ending*.
    interval_label : str
        Must be *beginning* or *ending*
    """
    start_floored, end_ceil = _adjust_gfs_start_end(start, end)
    cloud_cover_mixed, air_temperature, wind_speed = load_forecast(
        latitude, longitude, init_time, start_floored, end_ceil, __model,
        variables=('cloud_cover', 'air_temperature', 'wind_speed'))
    cloud_cover = forecast.unmix_intervals(cloud_cover_mixed)
    return _resample_using_cloud_cover(latitude, longitude, elevation,
                                       cloud_cover, air_temperature,
                                       wind_speed, start, end, interval_label)


def gfs_quarter_deg_to_hourly_mean(latitude, longitude, elevation,
                                   init_time, start, end, interval_label,
                                   load_forecast=load_forecast,
                                   *, __model='gfs_0p25'):
    """
    Hourly average forecasts derived from GFS 1, 3, and 12 hr frequency
    output. GHI from NWP model cloud cover. DNI, DHI computed.
    Max forecast horizon 384 hours.

    Parameters
    ----------
    latitude : float
    longitude : float
    elevation : float
    init_time : pd.Timestamp
        Full datetime of a model initialization
    start : pd.Timestamp
        Forecast start. Forecast is inclusive of this instant if
        interval_label is *beginning* and exclusive of this instant if
        interval_label is *ending*.
    end : pd.Timestamp
        Forecast end. Forecast is exclusive of this instant if
        interval_label is *beginning* and inclusive of this instant if
        interval_label is *ending*.
    interval_label : str
        Must be *beginning* or *ending*
    """
    start_floored, end_ceil = _adjust_gfs_start_end(start, end)
    cloud_cover_mixed, air_temperature, wind_speed = load_forecast(
        latitude, longitude, init_time, start_floored, end_ceil, __model,
        variables=('cloud_cover', 'air_temperature', 'wind_speed'))
<<<<<<< HEAD
    # unmix intervals for each kind of time resolution in forecast
    cloud_covers = []
    end_1h = init_time + pd.Timedelta('120hr')
    if start_floored < end_1h:
        cloud_cover_1h_mixed = cloud_cover_mixed.loc[start_floored:end_1h]
        cloud_covers.append(forecast.unmix_intervals(cloud_cover_1h_mixed))
    end_3h = init_time + pd.Timedelta('240hr')
    if end_ceil > end_1h and start_floored < end_3h:
        cloud_cover_3h_mixed = cloud_cover_mixed.loc[
            end_1h+pd.Timedelta('3hr'):end_3h]
        cloud_covers.append(forecast.unmix_intervals(cloud_cover_3h_mixed))
    if end_ceil > end_3h:
        cloud_cover_12h = cloud_cover_mixed.loc[
            end_3h+pd.Timedelta('12hr'):end]
        cloud_covers.append(cloud_cover_12h)
    cloud_cover = pd.concat(cloud_covers)
=======
    cloud_cover = _unmix_various_gfs_intervals(
        init_time, start_floored, end_ceil, cloud_cover_mixed)
    cloud_cover, air_temperature, wind_speed = forecast.slice_args(
        cloud_cover, air_temperature, wind_speed, start=start, end=end)
>>>>>>> 73d8b67c
    return _resample_using_cloud_cover(latitude, longitude, elevation,
                                       cloud_cover, air_temperature,
                                       wind_speed, start, end, interval_label)


def _adjust_gfs_start_end(start, end):
    """
    Adjusts the GFS start and end times so that we always load a full
    period of the mixed intervals average cycle.
    """
    start_floored = start.floor('6h') + pd.Timedelta('1h')
    if start_floored > start:
        start_floored -= pd.Timedelta('6h')
    end_ceil = end.ceil('6h')
    return start_floored, end_ceil


def _unmix_various_gfs_intervals(init_time, start_floored, end_ceil,
                                 cloud_cover_mixed):
    """unmix intervals for each kind of interval length in GFS forecast"""
    end_1h = init_time + pd.Timedelta('120hr')
    end_3h = init_time + pd.Timedelta('240hr')

    cloud_covers = []

    if start_floored < end_1h:
        cloud_cover_1h_mixed = cloud_cover_mixed.loc[start_floored:end_1h]
        cloud_covers.append(forecast.unmix_intervals(cloud_cover_1h_mixed))

    if end_ceil > end_1h and start_floored < end_3h:
        cloud_cover_3h_mixed = cloud_cover_mixed.loc[
            end_1h+pd.Timedelta('3hr'):end_3h]
        cloud_covers.append(forecast.unmix_intervals(cloud_cover_3h_mixed))

    if end_ceil > end_3h:
        cloud_cover_12h = cloud_cover_mixed.loc[
            end_3h+pd.Timedelta('12hr'):end_ceil]
        cloud_covers.append(cloud_cover_12h)

    cloud_cover = pd.concat(cloud_covers)
    return cloud_cover


def gefs_half_deg_to_hourly_mean(latitude, longitude, elevation,
                                 init_time, start, end,
                                 load_forecast=load_forecast,
                                 *, __model='gefs'):
    """
    Hourly average forecasts derived from GEFS 3, 6, and
    12 hr frequency output. GHI from NWP model cloud cover. DNI, DHI
    computed. Max forecast horizon 384 hours.

    Returns
    -------
    The columns of the DataFrames correspond to the GEFS members.

    ghi : pd.DataFrame
    dni : pd.DataFrame
    dhi : pd.DataFrame
    air_temperature : pd.DataFrame
    wind_speed : pd.DataFrame
    resample_sort : function
        Resamples, then sorts the above DataFrames.
    solar_position_calculator : function

    Notes
    -----
    Returned values are hourly averages sorted from smallest to largest
    at each time stamp. Each variable is sorted independently.
    This describes a ProbabilisticForecast with ``axis='x'`` and
    ``constant_values=[0, 5, ...95, 100]``.
    """
    start_floored, end_ceil = _adjust_gfs_start_end(start, end)

    def _load_gefs_member(member, solar_position):
        cloud_cover_mixed, air_temperature, wind_speed = load_forecast(
            latitude, longitude, init_time, start_floored, end_ceil, member,
            variables=('cloud_cover', 'air_temperature', 'wind_speed'))
        cloud_cover = _unmix_various_gefs_intervals(
            init_time, start_floored, end_ceil, cloud_cover_mixed)
        cloud_cover, air_temperature, wind_speed = forecast.slice_args(
            cloud_cover, air_temperature, wind_speed, start=start, end=end)
        return _resample_using_cloud_cover(
            latitude, longitude, elevation, cloud_cover, air_temperature,
            wind_speed, solar_position=solar_position)

    # load and process control forecast, then load and process
    # permutations. for efficiency, use control's solar position.
    # accumulate results in dicts so they can be easily converted to
    # DataFrames.
    ghi, dni, dhi, air_temperature, wind_speed, resampler, sol_pos_calc = \
        _load_gefs_member('gefs_c00', None)
    solar_position = sol_pos_calc()
    ghi_ens = {'c00': ghi}
    dni_ens = {'c00': dni}
    dhi_ens = {'c00': dhi}
    air_temperature_ens = {'c00': air_temperature}
    wind_speed_ens = {'c00': wind_speed}
    for member in range(1, 21):
        key = f'p{member:02d}'
        ghi, dni, dhi, air_temperature, wind_speed, _, _ = \
            _load_gefs_member(f'gefs_{key}', solar_position)
        ghi_ens[key] = ghi
        dni_ens[key] = dni
        dhi_ens[key] = dhi
        air_temperature_ens[key] = air_temperature
        wind_speed_ens[key] = wind_speed

    ghi_ens = pd.DataFrame(ghi_ens)
    dni_ens = pd.DataFrame(dni_ens)
    dhi_ens = pd.DataFrame(dhi_ens)
    air_temperature_ens = pd.DataFrame(air_temperature_ens)
    wind_speed_ens = pd.DataFrame(wind_speed_ens)

    def resample_sort(fx):
        resampled = resampler(fx)
        sorted_ = forecast.sort_gefs_frame(resampled)
        return sorted_

    return (ghi_ens, dni_ens, dhi_ens, air_temperature_ens, wind_speed_ens,
            resample_sort, sol_pos_calc)


def _unmix_various_gefs_intervals(init_time, start_floored, end_ceil,
                                  cloud_cover_mixed):
    """unmix intervals for each kind of interval length in GEFS forecast"""
    end_3h = init_time + pd.Timedelta('192hr')

    cloud_covers = []

    if start_floored < end_3h:
        cloud_cover_3h_mixed = cloud_cover_mixed.loc[start_floored:end_3h]
        cloud_covers.append(forecast.unmix_intervals(cloud_cover_3h_mixed))

    if end_ceil > end_3h:
        cloud_cover_6_or_12h = cloud_cover_mixed.loc[
            end_3h+pd.Timedelta('6hr'):end_ceil]
        cloud_covers.append(cloud_cover_6_or_12h)

    cloud_cover = pd.concat(cloud_covers)
    return cloud_cover


def nam_12km_hourly_to_hourly_instantaneous(latitude, longitude, elevation,
                                            init_time, start, end,
                                            interval_label,
                                            load_forecast=load_forecast,
                                            *, __model='nam_12km'):
    """
    Hourly instantantaneous forecast.
    GHI directly from NWP model. DNI, DHI computed.
    Max forecast horizon 36 hours.

    Parameters
    ----------
    latitude : float
    longitude : float
    elevation : float
    init_time : pd.Timestamp
        Full datetime of a model initialization
    start : pd.Timestamp
        Forecast start. Forecast is inclusive of this point.
    end : pd.Timestamp
        Forecast end. Forecast is exclusive of this point.
    interval_label : str
        Must be instant
    """
    start_adj, end_adj = adjust_start_end_for_interval_label(
        interval_label, start, end, limit_instant=True)
    ghi, air_temperature, wind_speed = load_forecast(
        latitude, longitude, init_time, start_adj, end_adj, __model,
        variables=('ghi', 'air_temperature', 'wind_speed'))
    dni, dhi, solar_pos_calculator = _ghi_to_dni_dhi(
        latitude, longitude, elevation, ghi)
    # hourly instant in, hourly instant out
    resampler = partial(forecast.resample, freq='1h')
    return (ghi, dni, dhi, air_temperature, wind_speed,
            resampler, solar_pos_calculator)


def nam_12km_cloud_cover_to_hourly_mean(latitude, longitude, elevation,
                                        init_time, start, end, interval_label,
                                        load_forecast=load_forecast,
                                        *, __model='nam_12km'):
    """
    Hourly average forecast.
    GHI from NWP model cloud cover. DNI, DHI computed.
    Max forecast horizon 72 hours.

    Parameters
    ----------
    latitude : float
    longitude : float
    elevation : float
    init_time : pd.Timestamp
        Full datetime of a model initialization
    start : pd.Timestamp
        Forecast start. Forecast is inclusive of this instant if
        interval_label is *beginning* and exclusive of this instant if
        interval_label is *ending*.
    end : pd.Timestamp
        Forecast end. Forecast is exclusive of this instant if
        interval_label is *beginning* and inclusive of this instant if
        interval_label is *ending*.
    interval_label : str
        Must be *beginning* or *ending*
    """
    cloud_cover, air_temperature, wind_speed = load_forecast(
        latitude, longitude, init_time, start, end, __model,
        variables=('cloud_cover', 'air_temperature', 'wind_speed'))
    return _resample_using_cloud_cover(latitude, longitude, elevation,
                                       cloud_cover, air_temperature,
                                       wind_speed, start, end, interval_label)<|MERGE_RESOLUTION|>--- conflicted
+++ resolved
@@ -80,8 +80,8 @@
 
 def _resample_using_cloud_cover(latitude, longitude, elevation,
                                 cloud_cover, air_temperature, wind_speed,
-<<<<<<< HEAD
-                                start, end, interval_label):
+                                start, end, interval_label,
+                                solar_position=None):
     """
     Calculate all irradiance components from cloud cover.
 
@@ -102,23 +102,14 @@
     wind_speed : pd.Series
     interval_label : str
         beginning, ending, or instant
-=======
-                                solar_position=None):
-    """
-    Calculate all irradiance components from cloud cover.
-
-    Parameters
-    ----------
     solar_position : pd.DataFrame or None
         Provide a DataFrame to avoid unnecessary recomputation for e.g.
         GEFS members. If None, solar position is computed.
->>>>>>> 73d8b67c
     """
     # Resample cloud cover, temp, and wind to higher temporal resolution
     # because solar position and PV power calculations assume instantaneous
     # inputs. Why 5 minutes? It's a round number that produces order 10 data
     # points per hour, so it's reasonable for hour average calculations.
-<<<<<<< HEAD
     # Cloud cover is filled backwards because model output represents
     # average over the previous hour (at least for GFS). Air temperature
     # and wind are interpolated because model output represents
@@ -133,16 +124,9 @@
     air_temperature, wind_speed = [
         resample_interpolate_slicer(v) for v in (air_temperature, wind_speed)
     ]
-    solar_position = pvmodel.calculate_solar_position(
-        latitude, longitude, elevation, cloud_cover.index)
-=======
-    interpolator = partial(forecast.interpolate, freq='5min')
-    cloud_cover, air_temperature, wind_speed = list(
-        map(interpolator, (cloud_cover, air_temperature, wind_speed)))
     if solar_position is None:
         solar_position = pvmodel.calculate_solar_position(
             latitude, longitude, elevation, cloud_cover.index)
->>>>>>> 73d8b67c
     ghi, dni, dhi = forecast.cloud_cover_to_irradiance(
         latitude, longitude, elevation, cloud_cover,
         solar_position['apparent_zenith'], solar_position['zenith'])
@@ -439,29 +423,8 @@
     cloud_cover_mixed, air_temperature, wind_speed = load_forecast(
         latitude, longitude, init_time, start_floored, end_ceil, __model,
         variables=('cloud_cover', 'air_temperature', 'wind_speed'))
-<<<<<<< HEAD
-    # unmix intervals for each kind of time resolution in forecast
-    cloud_covers = []
-    end_1h = init_time + pd.Timedelta('120hr')
-    if start_floored < end_1h:
-        cloud_cover_1h_mixed = cloud_cover_mixed.loc[start_floored:end_1h]
-        cloud_covers.append(forecast.unmix_intervals(cloud_cover_1h_mixed))
-    end_3h = init_time + pd.Timedelta('240hr')
-    if end_ceil > end_1h and start_floored < end_3h:
-        cloud_cover_3h_mixed = cloud_cover_mixed.loc[
-            end_1h+pd.Timedelta('3hr'):end_3h]
-        cloud_covers.append(forecast.unmix_intervals(cloud_cover_3h_mixed))
-    if end_ceil > end_3h:
-        cloud_cover_12h = cloud_cover_mixed.loc[
-            end_3h+pd.Timedelta('12hr'):end]
-        cloud_covers.append(cloud_cover_12h)
-    cloud_cover = pd.concat(cloud_covers)
-=======
     cloud_cover = _unmix_various_gfs_intervals(
         init_time, start_floored, end_ceil, cloud_cover_mixed)
-    cloud_cover, air_temperature, wind_speed = forecast.slice_args(
-        cloud_cover, air_temperature, wind_speed, start=start, end=end)
->>>>>>> 73d8b67c
     return _resample_using_cloud_cover(latitude, longitude, elevation,
                                        cloud_cover, air_temperature,
                                        wind_speed, start, end, interval_label)
