from functools import partial
from pathlib import Path
import types

import pandas as pd
# from pandas.util.testing import assert_series_equal

import pytest

from solarforecastarbiter.io import nwp
from solarforecastarbiter.reference_forecasts import models


latitude = 32.2
longitude = -110.9
elevation = 700
init_time = pd.Timestamp('20190515T0000Z')
start = pd.Timestamp('20190515T0700Z')
end_short = pd.Timestamp('20190515T1200Z')
# gfs is longer, but mixed intervals fails
end_long = pd.Timestamp('20190520T0000Z')

xfail_g2sub = pytest.mark.xfail(reason='ghi does not exist in g2sub')

BASE_PATH = Path(nwp.__file__).resolve().parents[0] / 'tests/data'
LOAD_FORECAST = partial(nwp.load_forecast, base_path=BASE_PATH)


@pytest.mark.parametrize('model', [
    pytest.param(models.gfs_quarter_deg_3hour_to_hourly_mean,
                 marks=pytest.mark.xfail(reason='gfs_3h not available')),
    pytest.param(models.rap_ghi_to_instantaneous, marks=xfail_g2sub)
])
def test_default_load_forecast_failures(model):
    model(
        latitude, longitude, elevation, init_time, start, end_long,
        load_forecast=LOAD_FORECAST)


def check_out(out, start, end, end_strict=True):
    # check times
    for o in out[0:5]:
        assert isinstance(o, (pd.Series, pd.DataFrame))
        assert o.index[0] == start
        if end_strict:
            assert o.index[-1] == end
        else:
            assert o.index[-1] <= end
    # check irradiance limits
    for o in out[0:3]:
        assert (o >= 0).all().all() and (o < 1300).all().all()
    # check temperature limits
    assert (out[3] > -40).all().all() and (out[3] < 60).all().all()
    # check wind speed limits
    assert (out[4] >= 0).all().all() and (out[4] < 60).all().all()
    # check resampling function
    assert isinstance(out[5], (types.FunctionType, partial))
    assert isinstance(out[6], (types.FunctionType, partial))


@pytest.mark.parametrize('interval_label', ['beginning', 'ending'])
@pytest.mark.parametrize('model', [
    models.gfs_quarter_deg_hourly_to_hourly_mean,
    models.gfs_quarter_deg_to_hourly_mean,
    models.hrrr_subhourly_to_hourly_mean,
    models.nam_12km_cloud_cover_to_hourly_mean,
    models.rap_cloud_cover_to_hourly_mean,
    pytest.param(models.gefs_half_deg_to_hourly_mean, marks=pytest.mark.xfail(
        reason='needs better interval handling for fx_start < init_time + 3h'))
])
@pytest.mark.parametrize('end,end_strict', [
    (end_short, True), (end_long, False)
])
def test_mean_models(model, end, end_strict, interval_label):
    out = model(
        latitude, longitude, elevation, init_time, start, end,
        interval_label, load_forecast=LOAD_FORECAST)
    if interval_label == 'beginning':
        start_fx_expected = start
        end_fx_expected = pd.Timestamp(end) - pd.Timedelta('5min')
    elif interval_label == 'ending':
        start_fx_expected = pd.Timestamp(start) + pd.Timedelta('5min')
        end_fx_expected = end
    check_out(out, start_fx_expected, end_fx_expected, end_strict=end_strict)


@pytest.mark.parametrize('model, end_fx_expected', [
    (models.nam_12km_hourly_to_hourly_instantaneous, '20190515T1100Z'),
    (models.hrrr_subhourly_to_subhourly_instantaneous, '20190515T1145Z')
])
def test_instant_models(model, end_fx_expected):
    out = model(
        latitude, longitude, elevation, init_time, start, end_short,
        'instant', load_forecast=LOAD_FORECAST)
    check_out(out, start, pd.Timestamp(end_fx_expected), end_strict=True)


@pytest.mark.parametrize('latitude', [32.0, 32.25, 32.5])
@pytest.mark.parametrize('longitude', [
    -111.0, -110.75, -110.5, -110.25, -110.0])
@pytest.mark.parametrize('start,end,init_time', [
    ('20190515T0100Z', '20190520T0000Z', '20190515T0000Z'),
    ('20190520T0300Z', '20190522T0000Z', '20190515T0000Z'),
    ('20190525T1200Z', '20190531T0000Z', '20190515T0000Z'),
    ('20190715T0100Z', '20190720T0000Z', '20190715T0000Z'),
    ('20190716T0800Z', '20190717T0700Z', '20190715T0000Z'),
])
def test_gfs_quarter_deg_to_hourly_mean(latitude, longitude, start, end,
                                        init_time):
    # Separate test because date ranges are tricky due to GFS output
    # switching from hourly to 3 hourly to 12 hourly.
    # Also ensures that all data is valid at all times (unmixing cloud
    # cover once caused a problem due to rounding beyond our control).
    start = pd.Timestamp(start)
    end = pd.Timestamp(end)
    init_time = pd.Timestamp(init_time)
    out = models.gfs_quarter_deg_to_hourly_mean(
        latitude, longitude, elevation, init_time, start, end,
        'beginning', load_forecast=LOAD_FORECAST)
    # account for beginning interval label
    end_fx_expected = pd.Timestamp(end) - pd.Timedelta('5min')
    check_out(out, start, end_fx_expected, end_strict=True)


@pytest.mark.xfail(
    reason='needs better interval handling for fx_start < init_time + 3h')
@pytest.mark.parametrize('start,end,init_time', [
    ('20190515T0100Z', '20190520T0000Z', '20190515T0000Z'),
    ('20190520T0300Z', '20190522T0000Z', '20190515T0000Z'),
    ('20190525T1200Z', '20190531T0000Z', '20190515T0000Z'),
    ('20190515T0300Z', '20190531T0000Z', '20190515T0000Z'),
])
def test_gefs_half_deg_to_hourly_mean(start, end, init_time):
    start = pd.Timestamp(start)
    end = pd.Timestamp(end)
    init_time = pd.Timestamp(init_time)
    out = models.gefs_half_deg_to_hourly_mean(
        latitude, longitude, elevation, init_time, start, end,
        load_forecast=LOAD_FORECAST)
    check_out(out, start, end, end_strict=True)


@pytest.mark.parametrize('model', [
    'hrrr_hourly',
    'hrrr_subhourly',
    'gfs_0p25',
    'rap',
    'nam_12km',
    'gefs_c00',
    'gefs_p01'
])
def test_domain_limits(model):
    # test file has longitudes ranging from -110.50 to -110.35
    # at midlatitudes, a degree of longitude is approximately 85 km
    # a 10 degree difference is then 850 km.
    # nwp.load_forecast calls lat/lon look up with max dist of 500 km
    with pytest.raises(ValueError):
        LOAD_FORECAST(latitude, -120.5, init_time, start, end_short, model)


@pytest.mark.parametrize('model,exp', [
    (models.gfs_quarter_deg_hourly_to_hourly_mean, 'gfs_0p25'),
    (models.gfs_quarter_deg_to_hourly_mean, 'gfs_0p25'),
    (models.hrrr_subhourly_to_hourly_mean, 'hrrr_subhourly'),
    (models.hrrr_subhourly_to_subhourly_instantaneous, 'hrrr_subhourly'),
    (models.nam_12km_cloud_cover_to_hourly_mean, 'nam_12km'),
    (models.nam_12km_hourly_to_hourly_instantaneous, 'nam_12km'),
    (models.rap_cloud_cover_to_hourly_mean, 'rap'),
<<<<<<< HEAD
    (models.rap_ghi_to_instantaneous, 'rap')
=======
    (models.rap_ghi_to_hourly_mean, 'rap'),
    (models.rap_ghi_to_instantaneous, 'rap'),
    (models.gefs_half_deg_to_hourly_mean, 'gefs')
>>>>>>> 73d8b67c
])
def test_get_nwp_model(model, exp):
    assert models.get_nwp_model(model) == exp


@pytest.mark.parametrize('end,end_ceil', [
    ('00Z', '00Z'), ('01Z', '06Z')
])
def test_adjust_gfs_start_end_end(end, end_ceil):
    start = pd.Timestamp('20190101 00Z')
    end = pd.Timestamp(f'20190101 {end}')
    end_ceil = pd.Timestamp(f'20190101 {end_ceil}')
    _, end_ceil_out = models._adjust_gfs_start_end(start, end)
    assert end_ceil_out == end_ceil


@pytest.mark.parametrize('start,start_floor', [
    ('01Z', '01Z'), ('06Z', '01Z'), ('07Z', '07Z')
])
def test_adjust_gfs_start_end_start(start, start_floor):
    end = pd.Timestamp('20190102 00Z')
    start = pd.Timestamp(f'20190101 {start}')
    start_floor = pd.Timestamp(f'20190101 {start_floor}')
    start_floor_out, _ = models._adjust_gfs_start_end(start, end)
    assert start_floor_out == start_floor<|MERGE_RESOLUTION|>--- conflicted
+++ resolved
@@ -166,13 +166,8 @@
     (models.nam_12km_cloud_cover_to_hourly_mean, 'nam_12km'),
     (models.nam_12km_hourly_to_hourly_instantaneous, 'nam_12km'),
     (models.rap_cloud_cover_to_hourly_mean, 'rap'),
-<<<<<<< HEAD
-    (models.rap_ghi_to_instantaneous, 'rap')
-=======
-    (models.rap_ghi_to_hourly_mean, 'rap'),
     (models.rap_ghi_to_instantaneous, 'rap'),
     (models.gefs_half_deg_to_hourly_mean, 'gefs')
->>>>>>> 73d8b67c
 ])
 def test_get_nwp_model(model, exp):
     assert models.get_nwp_model(model) == exp
