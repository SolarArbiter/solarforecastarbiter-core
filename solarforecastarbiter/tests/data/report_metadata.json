{
    "name": "NREL MIDC OASIS GHI Forecast Analysis",
    "report_parameters": {
        "start": "2019-04-01T00:00:00Z",
        "end": "2019-04-04T23:59:00Z",
        "filters": [
            {"quality_flags": [
                "USER FLAGGED",
                "NIGHTTIME",
                "LIMITS EXCEEDED",
                "STALE VALUES",
                "INTERPOLATED VALUES",
                "INCONSISTENT IRRADIANCE COMPONENTS"
            ]
            },
            {"time_of_day_range": [
                "12:00", "14:00"
            ]
            }
        ],
        "metrics": [
            "mae",
            "rmse",
            "mbe"
        ],
<<<<<<< HEAD
        "categories": [
          "Total",
          "Date",
          "Hour of the day"
        ],
=======
        "report_id": "56c67770-9832-11e9-a535-f4939feddd82",
>>>>>>> cf4c53f8
        "object_pairs": [
            ["9f657636-7e49-11e9-b77f-0a580a8003e9", "31ae8548-9a07-11e9-b2f4-0a580a8003d5"],
            ["9f657636-7e49-11e9-b77f-0a580a8003e9", "77be10e8-9c22-11e9-a974-0a580a8003d5"]
      ]
    }
  }<|MERGE_RESOLUTION|>--- conflicted
+++ resolved
@@ -23,15 +23,12 @@
             "rmse",
             "mbe"
         ],
-<<<<<<< HEAD
         "categories": [
           "Total",
           "Date",
           "Hour of the day"
         ],
-=======
         "report_id": "56c67770-9832-11e9-a535-f4939feddd82",
->>>>>>> cf4c53f8
         "object_pairs": [
             ["9f657636-7e49-11e9-b77f-0a580a8003e9", "31ae8548-9a07-11e9-b2f4-0a580a8003d5"],
             ["9f657636-7e49-11e9-b77f-0a580a8003e9", "77be10e8-9c22-11e9-a974-0a580a8003d5"]
