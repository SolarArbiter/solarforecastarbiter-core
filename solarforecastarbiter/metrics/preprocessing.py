"""
Provides preprocessing steps to be performed on the timeseries data.
"""
import logging

import numpy as np
import pandas as pd


from solarforecastarbiter import datamodel
from solarforecastarbiter.validation import quality_mapping


logger = logging.getLogger(__name__)

# Titles to refer to counts of preprocessing results
VALIDATION_RESULT_TOTAL_STRING = "TOTAL FLAGGED VALUES DISCARDED"
DISCARD_DATA_STRING = "Values Discarded by Alignment"
UNDEFINED_DATA_STRING = "Undefined Values"


def apply_validation(obs_df, qfilter, handle_func):
    """
    Apply validation steps based on provided filters to the data.

    Parameters
    ----------
    obs_df : pandas.DataFrame
        The observation data with 'value' and 'quality_flag' columns
    qfilter : solarforecastarbiter.datamodel.QualityFlagFilter
    handle_func : function
        Function that handles how `quality_flags` will be used.
        See solarforecastarbiter.metrics.preprocessing.exclude as an
        example.

    Returns
    -------
    validated_obs : pandas.Series
        The validated timeseries data as pandas.Series.
    counts : dict
        Dict where keys are qfilter.quality_flags and values
        are integers indicating the number of points filtered
        for the given flag.
    """
    # List of flags from filter
    if not isinstance(qfilter, datamodel.QualityFlagFilter):
        raise TypeError(f"{qfilter} not a QualityFlagFilter")
    filters = qfilter.quality_flags

    if obs_df.empty:
        return obs_df.value, {f: 0 for f in filters}
    else:
        validation_df = quality_mapping.convert_mask_into_dataframe(
            obs_df['quality_flag'])
        validation_df = validation_df[list(filters)]
        validated_obs = handle_func(obs_df.value, validation_df)
        counts = validation_df.astype(int).sum(axis=0).to_dict()
        return validated_obs, counts


def _resample_event_obs(obs, fx, obs_data):
    """
    Resample the event observation.

    Parameters
    ----------
    obs : datamodel.Observation
        The Observation being resampled.
    fx : datamodel.EventForecast
        The corresponding Forecast.
    obs_data : pd.Series
        Timeseries data of the event observation.

    Returns
    -------
    obs_resampled : pandas.Series
        Timeseries data of the Observation resampled to match the Forecast.

    Raises
    ------
    RuntimeError
        If the Forecast and Observation do not have the same interval length.

    """

    if fx.interval_length != obs.interval_length:
        raise ValueError("Event observation and forecast time-series "
                         "must have matching interval length.")
    else:
        obs_resampled = obs_data

    return obs_resampled


def _validate_event_dtype(ser):
    """
    Validate the event data dtype, converting to boolean values if possible.

    Parameter
    ---------
    ser : pandas.Series
        The event time-series data (observation or forecast).

    Returns
    -------
    ser : pandas.Series
        The event time-series data as boolean values.

    Raises
    ------
    TypeError
        If the event time-series data dtype cannot be converted to boolean.

    """

    if ser.dtype == bool:
        return ser
    elif ser.dtype == int and np.all(np.isin(ser.unique(), [0, 1])):
        return ser.astype(bool)
    elif ser.dtype == float and np.all(np.isin(ser.unique(), [0.0, 1.0])):
        return ser.astype(bool)
    else:
        raise TypeError("Invalid data type for event time-series; unable to "
                        "convert {} to boolean.".format(ser.dtype))


def _resample_obs(obs, fx, obs_data):
    """

    Parameters
    ----------
    obs : datamodel.Observation
        The Observation being resampled.
    fx : datamodel.Forecast
        The corresponding Forecast.
    obs_data : pandas.Series
        Timeseries data of the observation/aggregate after processing the
        quality flag column.

    Returns
    -------
    obs_resampled : pandas.Series
        The observation time-series resampled to match the forecast
        time-series.

    """

    # Resample observation, checking for invalid interval_length and that
    # the Series has data:
    if fx.interval_length > obs.interval_length and not obs_data.empty:
        closed = datamodel.CLOSED_MAPPING[fx.interval_label]
        obs_resampled = obs_data.resample(
            fx.interval_length,
            label=closed,
            closed=closed
        ).agg(["mean", "count"])

        # Drop intervals if too many samples missing
        count_threshold = int(
            fx.interval_length / obs.interval_length * 0.1
        )
        obs_resampled = obs_resampled["mean"].where(
            obs_resampled["count"] >= count_threshold
        )
    else:
        obs_resampled = obs_data

    return obs_resampled


def resample_and_align(fx_obs, fx_data, obs_data, ref_data, tz):
    """
    Resample the observation to the forecast interval length and align to
    remove overlap.

    Parameters
    ----------
    fx_obs : solarforecastarbiter.datamodel.ForecastObservation, solarforecastarbiter.datamodel.ForecastAggregate
        Pair of forecast and observation.
    fx_data : pandas.Series or pandas.DataFrame
        Timeseries data of the forecast.
    obs_data : pandas.Series
        Timeseries data of the observation/aggregate after processing the quality
        flag column.
    ref_data : pandas.Series or pandas.DataFrame or None
        Timeseries data of the reference forecast.
    tz : str
        Timezone to which processed data will be converted.

    Returns
    -------
    forecast_values : pandas.Series or pandas.DataFrame
    observation_values : pandas.Series
    reference_forecast_values : pandas.Series or pandas.DataFrame or None
    results : dict

    Notes
    -----
    In the case where the `interval_label` of the `obs` and `fx` do not match,
    this function currently returns a `ProcessedForecastObservation` object
    with a `interval_label` the same as the `fx`, regardless of whether the
    `interval_length` of the `fx` and `obs` are the same or different.

    Raises
    ------
    ValueError
        If fx_obs.reference_forecast is not None but ref_data is None
        or vice versa
    ValueError
        If fx_obs.reference_forecast.interval_label or interval_length
        does not match fx_obs.forecast.interval_label or interval_length

    Todo
    ----
      * Add other resampling functions (besides mean like first, last, median)
    """  # noqa: E501
    fx = fx_obs.forecast
    obs = fx_obs.data_object
    ref_fx = fx_obs.reference_forecast

    # raise ValueError if intervals don't match
    _check_ref_fx(fx, ref_fx, ref_data)

    # Resample based on forecast type
    if isinstance(fx, datamodel.EventForecast):
        fx_data = _validate_event_dtype(fx_data)
        obs_data = _validate_event_dtype(obs_data)
        obs_resampled = _resample_event_obs(obs, fx, obs_data)
    else:
        obs_resampled = _resample_obs(obs, fx, obs_data)

    # Align (forecast is unchanged)
    # Remove non-corresponding observations and
    # forecasts, and missing periods
    obs_resampled = obs_resampled.dropna(how="any")
    obs_aligned, fx_aligned = obs_resampled.align(fx_data.dropna(how="any"),
                                                  'inner')
    # another alignment step if reference forecast exists.
    # here we drop points that don't exist in all 3 series.
    # could set reference forecast to NaN where missing instead.
    # could set to 0 instead.
    # could build a DataFrame (implicit outer-join), then perform
    # alignment using ['forecast', 'observation'] or
    # ['forecast', 'observation', 'reference'] selections
    if ref_data is not None:
        obs_aligned, ref_fx_aligned = obs_aligned.align(
            ref_data.dropna(how="any"), 'inner')
        fx_aligned = fx_aligned.reindex(obs_aligned.index)
        ref_values = ref_fx_aligned.tz_convert(tz)
    else:
        ref_values = None

    # Determine series with timezone conversion
    forecast_values = fx_aligned.tz_convert(tz)
    observation_values = obs_aligned.tz_convert(tz)

    # prob fx DataFrame needs to be summed across both dimensions
    if isinstance(fx_data, pd.DataFrame):
        undefined_fx = fx_data.isna().sum().sum()
    else:
        undefined_fx = fx_data.isna().sum()

    # Return dict summarizing results
    results = {
        type(fx).__name__ + " " + DISCARD_DATA_STRING:
            len(fx_data.dropna(how="any")) - len(fx_aligned),
        type(obs).__name__ + " " + DISCARD_DATA_STRING:
            len(obs_resampled) - len(observation_values),
        type(fx).__name__ + " " + UNDEFINED_DATA_STRING:
            int(undefined_fx),
        type(obs).__name__ + " " + UNDEFINED_DATA_STRING:
            int(obs_data.isna().sum())
    }

    if ref_data is not None:
        k = type(ref_fx).__name__ + " " + UNDEFINED_DATA_STRING
        results[k] = len(ref_data.dropna(how='any')) - len(ref_fx_aligned)

    return forecast_values, observation_values, ref_values, results


def _check_ref_fx(fx, ref_fx, ref_data):
    if ref_fx is not None and ref_data is None:
        raise ValueError(
            'ref_data must be supplied if fx_obs.reference_forecast is not'
            'None')
    elif ref_fx is None and ref_data is not None:
        raise ValueError(
            'ref_data was supplied but fx_obs.reference_forecast is None')

    if ref_fx is not None:
        if fx.interval_length != ref_fx.interval_length:
            raise ValueError(
                'forecast.interval_length %s must match '
                'reference_forecast.interval_length %s',
                fx.interval_length, ref_fx.interval_length)
        if fx.interval_label != ref_fx.interval_label:
            raise ValueError(
                'forecast.interval_label %s must match '
                'reference_forecast.interval_label %s',
                fx.interval_label, ref_fx.interval_label)
        if isinstance(fx, datamodel.ProbabilisticForecast):
            if fx.axis != ref_fx.axis:
                raise ValueError(
                    'forecast.axis %s must match reference_forecast.axis %s',
                    fx.axis, ref_fx.axis)


def exclude(values, quality_flags=None):
    """
    Return a timeseries with all questionable values removed.
    All NaN values will be removed first and then iff `quality_flag` is set
    (not 0) the corresponding values will also be removed.

    Parameters
    ----------
    values : pandas.Series
        Timeseries values.
    quality_flags : pandas.DataFrame
        Timeseries of quality flags. Default is None.

    Returns
    -------
    pandas.Series :
        Timeseries of values excluding non-quality values.
    """
    # Missing values
    bad_idx = values.isna()

    # Handle quality flags
    if quality_flags is not None:
        consolidated_flag = quality_flags.any(axis=1)
        bad_quality_idx = (consolidated_flag != 0)
        bad_idx = bad_idx | bad_quality_idx

    return values[~bad_idx]


def _merge_quality_filters(filters):
    """Merge any quality flag filters into one single QualityFlagFilter"""
    combo = set()
    for filter_ in filters:
        if isinstance(filter_, datamodel.QualityFlagFilter):
            combo |= set(filter_.quality_flags)
    return datamodel.QualityFlagFilter(tuple(combo))


def process_forecast_observations(forecast_observations, filters, data,
                                  timezone, costs=tuple()):
    """
    Convert ForecastObservations into ProcessedForecastObservations
    applying any filters and resampling to align forecast and observation.

    Parameters
    ----------
    forecast_observations : list of solarforecastarbiter.datamodel.ForecastObservation, solarforecastarbiter.datamodel.ForecastAggregate
        Pairs to process
    filters : list of solarforecastarbiter.datamodel.BaseFilter
        Filters to apply to each pair.
    data : dict
        Dict with keys that are the Forecast/Observation/Aggregate object
        and values that are the corresponding pandas.Series/DataFrame for
        the object. Keys must also include all Forecast objects assigned
        to the ``reference_forecast`` attributes of the
        ``forecast_observations``.
    timezone : str
        Timezone that data should be converted to
    costs : tuple of :py:class:`solarforecastarbiter.datamodel.Cost`
        Costs that are referenced by any pairs. Pairs and costs are matched
        by the Cost name.

    Returns
    -------
    list of ProcessedForecastObservation
    """  # NOQA
    if not all([isinstance(filter_, datamodel.QualityFlagFilter)
                for filter_ in filters]):
        logger.warning(
            'Only filtering on Quality Flag is currently implemented')
    qfilter = _merge_quality_filters(filters)
    costs_dict = {c.name: c for c in costs}
    validated_observations = {}
    processed_fxobs = {}
    for fxobs in forecast_observations:
        # validate observation or aggregate data
        if fxobs.data_object not in validated_observations:
            try:
                obs_ser, counts = apply_validation(
                    data[fxobs.data_object],
                    qfilter,
                    exclude)
            except Exception as e:
                logger.error(
                    'Failed to validate data for %s. %s',
                    fxobs.data_object.name, e)
                # store empty data in validated_observations
                preproc_results = (datamodel.PreprocessingResult(
                    name=VALIDATION_RESULT_TOTAL_STRING,
                    count=-1), )
                validated_observations[fxobs.data_object] = (
                    pd.Series([], name='value', index=pd.DatetimeIndex(
                        [], name='timestamp', tz='UTC'), dtype=float),
                    (), preproc_results)
            else:
                # store validated data in validated_observations
                val_results = tuple(datamodel.ValidationResult(flag=k, count=v)
                                    for k, v in counts.items())
                preproc_results = (datamodel.PreprocessingResult(
                    name=VALIDATION_RESULT_TOTAL_STRING,
                    count=len(data[fxobs.data_object]) - len(obs_ser)), )
                validated_observations[fxobs.data_object] = (
                    obs_ser, val_results, preproc_results)

        obs_ser, val_results, preproc_results = (
            validated_observations[fxobs.data_object])

        # resample and align observations to forecast, create
        # ProcessedForecastObservation
        fx_ser = data[fxobs.forecast]
        if fxobs.reference_forecast is not None:
            ref_ser = data[fxobs.reference_forecast]
        else:
            ref_ser = None
        try:
            forecast_values, observation_values, ref_fx_values, results = \
                resample_and_align(fxobs, fx_ser, obs_ser, ref_ser, timezone)
            preproc_results += tuple(datamodel.PreprocessingResult(
                name=k, count=v) for k, v in results.items())
        except Exception as e:
            logger.error(
                'Failed to resample and align data for pair (%s, %s): %s',
                fxobs.forecast.name, fxobs.data_object.name, e)
        else:
            logger.info('Processed data successfully for pair (%s, %s)',
                        fxobs.forecast.name, fxobs.data_object.name)
            name = _name_pfxobs(processed_fxobs.keys(),
<<<<<<< HEAD
                                fxobs.forecast)
=======
                                fxobs.forecast.name)
            cost_name = fxobs.cost
            cost = costs_dict.get(cost_name)
            if cost_name is not None and cost is None:
                logger.warning(
                    'Cannot calculate cost metrics for %s, cost parameters '
                    'not supplied for cost: %s', name, cost_name)
>>>>>>> fe83fc1b
            processed = datamodel.ProcessedForecastObservation(
                name=name,
                original=fxobs,
                interval_value_type=fxobs.forecast.interval_value_type,
                interval_length=fxobs.forecast.interval_length,
                interval_label=fxobs.forecast.interval_label,
                valid_point_count=len(forecast_values),
                validation_results=val_results,
                preprocessing_results=preproc_results,
                forecast_values=forecast_values,
                observation_values=observation_values,
                reference_forecast_values=ref_fx_values,
                normalization_factor=fxobs.normalization,
                uncertainty=fxobs.uncertainty,
                cost=cost
            )
            processed_fxobs[name] = processed
    return tuple(processed_fxobs.values())


def _name_pfxobs(current_names, forecast, i=1):
    if isinstance(forecast, str):
        forecast_name = forecast
    else:
        forecast_name = forecast.name
        if isinstance(forecast, datamodel.ProbabilisticForecastConstantValue):
            if forecast.axis == 'x':
                forecast_name += \
                    f' Prob(x <= {forecast.constant_value} {forecast.units})'
            else:
                forecast_name += f' Prob(f <= x) = {forecast.constant_value}%'
    if i > 99:
        logger.warning(
            'Limit of unique names for identically named forecasts reached.'
            ' Aligned pairs may have duplicate names.')
        return forecast_name
    if forecast_name in current_names:
        if i == 1:
            new_name = f'{forecast_name}-{i:02d}'
        else:
            new_name = f'{forecast_name[:-3]}-{i:02d}'
        return _name_pfxobs(current_names, new_name, i + 1)
    else:
        return forecast_name<|MERGE_RESOLUTION|>--- conflicted
+++ resolved
@@ -434,17 +434,13 @@
             logger.info('Processed data successfully for pair (%s, %s)',
                         fxobs.forecast.name, fxobs.data_object.name)
             name = _name_pfxobs(processed_fxobs.keys(),
-<<<<<<< HEAD
                                 fxobs.forecast)
-=======
-                                fxobs.forecast.name)
             cost_name = fxobs.cost
             cost = costs_dict.get(cost_name)
             if cost_name is not None and cost is None:
                 logger.warning(
                     'Cannot calculate cost metrics for %s, cost parameters '
                     'not supplied for cost: %s', name, cost_name)
->>>>>>> fe83fc1b
             processed = datamodel.ProcessedForecastObservation(
                 name=name,
                 original=fxobs,
