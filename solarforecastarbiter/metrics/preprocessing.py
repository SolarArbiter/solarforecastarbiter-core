"""
Provides preprocessing steps to be performed on the timeseries data.
"""
import logging

import numpy as np
import pandas as pd


from solarforecastarbiter import datamodel
from solarforecastarbiter.validation import quality_mapping


logger = logging.getLogger(__name__)

# Titles to refer to counts of preprocessing results
VALIDATION_RESULT_TOTAL_STRING = "TOTAL FLAGGED VALUES DISCARDED"
DISCARD_DATA_STRING = "Values Discarded by Alignment"
UNDEFINED_DATA_STRING = "Undefined Values"


def apply_validation(obs_df, qfilter, handle_func):
    """
    Apply validation steps based on provided filters to the data.

    Parameters
    ----------
    obs_df : pandas.DataFrame
        The observation data with 'value' and 'quality_flag' columns
    qfilter : solarforecastarbiter.datamodel.QualityFlagFilter
    handle_func : function
        Function that handles how `quality_flags` will be used.
        See solarforecastarbiter.metrics.preprocessing.exclude as an
        example.

    Returns
    -------
    validated_obs : pandas.Series
        The validated timeseries data as pandas.Series.
    counts : dict
        Dict where keys are qfilter.quality_flags and values
        are integers indicating the number of points filtered
        for the given flag.
    """
    # List of flags from filter
    if not isinstance(qfilter, datamodel.QualityFlagFilter):
        raise TypeError(f"{qfilter} not a QualityFlagFilter")
    filters = qfilter.quality_flags

    if obs_df.empty:
        return obs_df.value, {f: 0 for f in filters}
    else:
        validation_df = quality_mapping.convert_mask_into_dataframe(
            obs_df['quality_flag'])
        validation_df = validation_df[list(filters)]
        validated_obs = handle_func(obs_df.value, validation_df)
        counts = validation_df.astype(int).sum(axis=0).to_dict()
        return validated_obs, counts


<<<<<<< HEAD
def resample_and_align(fx_obs, fx_series, obs_series, ref_series, tz):
=======
def _resample_event_obs(obs, fx, obs_series):
    """
    Resample the event observation.

    Parameters
    ----------
    obs : datamodel.Observation
        The Observation being resampled.
    fx : datamodel.EventForecast
        The corresponding Forecast.
    obs_series : pd.Series
        Timeseries data of the event observation.

    Returns
    -------
    obs_resampled : pandas.Series
        Timeseries data of the Observation resampled to match the Forecast.

    Raises
    ------
    RuntimeError
        If the Forecast and Observation do not have the same interval length.

    """

    if fx.interval_length != obs.interval_length:
        raise ValueError("Event observation and forecast time-series "
                         "must have matching interval length.")
    else:
        obs_resampled = obs_series

    return obs_resampled


def _validate_event_dtype(ser):
    """
    Validate the event data dtype, converting to boolean values if possible.

    Parameter
    ---------
    ser : pandas.Series
        The event time-series data (observation or forecast).

    Returns
    -------
    ser : pandas.Series
        The event time-series data as boolean values.

    Raises
    ------
    TypeError
        If the event time-series data dtype cannot be converted to boolean.

    """

    if ser.dtype == bool:
        return ser
    elif ser.dtype == int and np.all(np.isin(ser.unique(), [0, 1])):
        return ser.astype(bool)
    elif ser.dtype == float and np.all(np.isin(ser.unique(), [0.0, 1.0])):
        return ser.astype(bool)
    else:
        raise TypeError("Invalid data type for event time-series; unable to "
                        "convert {} to boolean.".format(ser.dtype))


def _resample_obs(obs, fx, obs_series):
    """

    Parameters
    ----------
    obs : datamodel.Observation
        The Observation being resampled.
    fx : datamodel.Forecast
        The corresponding Forecast.
    obs_series : pandas.Series
        Timeseries data of the observation/aggregate after processing the
        quality flag column.

    Returns
    -------
    obs_resampled : pandas.Series
        The observation time-series resampled to match the forecast
        time-series.

    """

    # Resample observation, checking for invalid interval_length and that
    # the Series has data:
    if fx.interval_length > obs.interval_length and not obs_series.empty:
        closed = datamodel.CLOSED_MAPPING[fx.interval_label]
        obs_resampled = obs_series.resample(
            fx.interval_length,
            label=closed,
            closed=closed
        ).agg(["mean", "count"])

        # Drop intervals if too many samples missing
        count_threshold = int(
            fx.interval_length / obs.interval_length * 0.1
        )
        obs_resampled = obs_resampled["mean"].where(
            obs_resampled["count"] >= count_threshold
        )
    else:
        obs_resampled = obs_series

    return obs_resampled


def resample_and_align(fx_obs, fx_series, obs_series, tz):
>>>>>>> 49510fd2
    """
    Resample the observation to the forecast interval length and align to
    remove overlap.

    Parameters
    ----------
    fx_obs : solarforecastarbiter.datamodel.ForecastObservation, solarforecastarbiter.datamodel.ForecastAggregate
        Pair of forecast and observation.
    fx_series : pandas.Series
        Timeseries data of the forecast.
    obs_series : pandas.Series
        Timeseries data of the observation/aggregate after processing the quality
        flag column.
    ref_series : pandas.Series or None
        Timeseries data of the reference forecast.
    tz : str
        Timezone to which processed data will be converted.

    Returns
    -------
    forecast_values : pandas.Series
    observation_values : pandas.Series
<<<<<<< HEAD
    reference_forecast_values : pandas.Series or None
=======
    results : dict
>>>>>>> 49510fd2

    Notes
    -----
    In the case where the `interval_label` of the `obs` and `fx` do not match,
    this function currently returns a `ProcessedForecastObservation` object
    with a `interval_label` the same as the `fx`, regardless of whether the
    `interval_length` of the `fx` and `obs` are the same or different.

    Raises
    ------
    ValueError
        If fx_obs.reference_forecast is not None but ref_series is None
        or vice versa
    ValueError
        If fx_obs.reference_forecast.interval_label or interval_length
        does not match fx_obs.forecast.interval_label or interval_length

    Todo
    ----
      * Add other resampling functions (besides mean like first, last, median)
    """  # noqa: E501
    fx = fx_obs.forecast
    obs = fx_obs.data_object
    ref_fx = fx_obs.reference_forecast

    # raise ValueError if intervals don't match
    _check_ref_fx(fx, ref_fx, ref_series)

    # Resample based on forecast type
    if isinstance(fx, datamodel.EventForecast):
        fx_series = _validate_event_dtype(fx_series)
        obs_series = _validate_event_dtype(obs_series)
        obs_resampled = _resample_event_obs(obs, fx, obs_series)
    else:
        obs_resampled = _resample_obs(obs, fx, obs_series)

    # Align (forecast is unchanged)
    # Remove non-corresponding observations and
    # forecasts, and missing periods
    obs_resampled = obs_resampled.dropna(how="any")
    obs_aligned, fx_aligned = obs_resampled.align(fx_series.dropna(how="any"),
                                                  'inner')
    # another alignment step if reference forecast exists.
    # here we drop points that don't exist in all 3 series.
    # could set reference forecast to NaN where missing instead.
    # could set to 0 instead.
    # could build a DataFrame (implicit outer-join), then perform
    # alignment using ['forecast', 'observation'] or
    # ['forecast', 'observation', 'reference'] selections
    if ref_series is not None:
        obs_aligned, ref_fx_aligned = obs_resampled.align(
            ref_series.dropna(how="any"), 'inner')
        fx_aligned = fx_aligned.loc[obs_aligned.index]
        ref_values = ref_fx_aligned.tz_convert(tz)
    else:
        ref_values = None

    # Determine series with timezone conversion
    forecast_values = fx_aligned.tz_convert(tz)
    observation_values = obs_aligned.tz_convert(tz)

    # Return dict summarizing results
    results = {
        type(fx).__name__ + " " + DISCARD_DATA_STRING:
            len(fx_series.dropna(how="any")) - len(fx_aligned),
        type(obs).__name__ + " " + DISCARD_DATA_STRING:
            len(obs_resampled) - len(observation_values),
        type(fx).__name__ + " " + UNDEFINED_DATA_STRING:
            int(fx_series.isna().sum()),
        type(obs).__name__ + " " + UNDEFINED_DATA_STRING:
            int(obs_series.isna().sum())
    }

    if ref_series is not None:
        k = type(ref_fx).__name__ + " " + UNDEFINED_DATA_STRING
        results[k] = int(ref_values.isna().sum())

    return forecast_values, observation_values, ref_values, results


def _check_ref_fx(fx, ref_fx, ref_series):
    if ref_fx is not None and ref_series is None:
        raise ValueError(
            'ref_series must be supplied if fx_obs.reference_forecast is not'
            'None')
    elif ref_fx is None and ref_series is not None:
        raise ValueError(
            'ref_series was supplied but fx_obs.reference_forecast is None')

    if ref_fx is not None:
        if fx.interval_length != ref_fx.interval_length:
            raise ValueError(
                'forecast.interval_length %s must match '
                'reference_forecast.interval_length %s',
                fx.interval_length, ref_fx.interval_length)
        if fx.interval_label != ref_fx.interval_label:
            raise ValueError(
                'forecast.interval_label %s must match '
                'reference_forecast.interval_label %s',
                fx.interval_label, ref_fx.interval_label)
        if isinstance(fx, datamodel.ProbabilisticForecast):
            if fx.axis != ref_fx.axis:
                raise ValueError(
                    'forecast.axis %s must match reference_forecast.axis %s',
                    fx.axis, ref_fx.axis)


def exclude(values, quality_flags=None):
    """
    Return a timeseries with all questionable values removed.
    All NaN values will be removed first and then iff `quality_flag` is set
    (not 0) the corresponding values will also be removed.

    Parameters
    ----------
    values : pandas.Series
        Timeseries values.
    quality_flags : pandas.DataFrame
        Timeseries of quality flags. Default is None.

    Returns
    -------
    pandas.Series :
        Timeseries of values excluding non-quality values.
    """
    # Missing values
    bad_idx = values.isna()

    # Handle quality flags
    if quality_flags is not None:
        consolidated_flag = quality_flags.any(axis=1)
        bad_quality_idx = (consolidated_flag != 0)
        bad_idx = bad_idx | bad_quality_idx

    return values[~bad_idx]


def _merge_quality_filters(filters):
    """Merge any quality flag filters into one single QualityFlagFilter"""
    combo = set()
    for filter_ in filters:
        if isinstance(filter_, datamodel.QualityFlagFilter):
            combo |= set(filter_.quality_flags)
    return datamodel.QualityFlagFilter(tuple(combo))


def process_forecast_observations(forecast_observations, filters, data,
                                  timezone):
    """
    Convert ForecastObservations into ProcessedForecastObservations
    applying any filters and resampling to align forecast and observation.

    Parameters
    ----------
    forecast_observations : list of solarforecastarbiter.datamodel.ForecastObservation, solarforecastarbiter.datamodel.ForecastAggregate
        Pairs to process
    filters : list of solarforecastarbiter.datamodel.BaseFilter
        Filters to apply to each pair.
    data : dict
        Dict with keys that are the Forecast/Observation/Aggregate object
        and values that are the corresponding pandas.Series/DataFrame for
        the object. Keys must also include all Forecast objects assigned
        to the ``reference_forecast`` attributes of the
        ``forecast_observations``.
    timezone : str
        Timezone that data should be converted to

    Returns
    -------
    list of ProcessedForecastObservation
    """  # NOQA
    if not all([isinstance(filter_, datamodel.QualityFlagFilter)
                for filter_ in filters]):
        logger.warning(
            'Only filtering on Quality Flag is currently implemented')
    qfilter = _merge_quality_filters(filters)
    validated_observations = {}
    processed_fxobs = {}
    for fxobs in forecast_observations:
        # validate observation or aggregate data
        if fxobs.data_object not in validated_observations:
            try:
                obs_ser, counts = apply_validation(
                    data[fxobs.data_object],
                    qfilter,
                    exclude)
            except Exception as e:
                logger.error(
                    'Failed to validate data for %s. %s',
                    fxobs.data_object.name, e)
                # store empty data in validated_observations
                preproc_results = (datamodel.PreprocessingResult(
                    name=VALIDATION_RESULT_TOTAL_STRING,
                    count=-1), )
                validated_observations[fxobs.data_object] = (
                    pd.Series([], name='value', index=pd.DatetimeIndex(
                        [], name='timestamp', tz='UTC'), dtype=float),
                    (), preproc_results)
            else:
                # store validated data in validated_observations
                val_results = tuple(datamodel.ValidationResult(flag=k, count=v)
                                    for k, v in counts.items())
                preproc_results = (datamodel.PreprocessingResult(
                    name=VALIDATION_RESULT_TOTAL_STRING,
                    count=len(data[fxobs.data_object]) - len(obs_ser)), )
                validated_observations[fxobs.data_object] = (
                    obs_ser, val_results, preproc_results)

        obs_ser, val_results, preproc_results = (
            validated_observations[fxobs.data_object])

        # resample and align observations to forecast, create
        # ProcessedForecastObservation
        fx_ser = data[fxobs.forecast]
        if fxobs.reference_forecast is not None:
            ref_ser = data[fxobs.reference_forecast]
        else:
            ref_ser = None
        try:
            forecast_values, observation_values, ref_fx_values, results = \
                resample_and_align(fxobs, fx_ser, obs_ser, ref_ser, timezone)
            preproc_results += tuple(datamodel.PreprocessingResult(
                name=k, count=v) for k, v in results.items())
        except Exception as e:
            logger.error(
                'Failed to resample and align data for pair (%s, %s): %s',
                fxobs.forecast.name, fxobs.data_object.name, e)
        else:
            logger.info('Processed data successfully for pair (%s, %s)',
                        fxobs.forecast.name, fxobs.data_object.name)
            name = _name_pfxobs(processed_fxobs.keys(),
                                fxobs.forecast.name)
            processed = datamodel.ProcessedForecastObservation(
                name=name,
                original=fxobs,
                interval_value_type=fxobs.forecast.interval_value_type,
                interval_length=fxobs.forecast.interval_length,
                interval_label=fxobs.forecast.interval_label,
                valid_point_count=len(forecast_values),
                validation_results=val_results,
                preprocessing_results=preproc_results,
                forecast_values=forecast_values,
                observation_values=observation_values,
                reference_forecast_values=ref_fx_values,
                normalization_factor=fxobs.normalization,
                uncertainty=fxobs.uncertainty
                )
            processed_fxobs[name] = processed
    return tuple(processed_fxobs.values())


def _name_pfxobs(current_names, forecast_name, i=1):
    if i > 99:
        logger.warning(
            'Limit of unique names for identically named forecasts reached.'
            ' Aligned pairs may have duplicate names.')
        return forecast_name
    if forecast_name in current_names:
        if i == 1:
            new_name = f'{forecast_name}-{i:02d}'
        else:
            new_name = f'{forecast_name[:-3]}-{i:02d}'
        return _name_pfxobs(current_names, new_name, i + 1)
    else:
        return forecast_name<|MERGE_RESOLUTION|>--- conflicted
+++ resolved
@@ -58,9 +58,6 @@
         return validated_obs, counts
 
 
-<<<<<<< HEAD
-def resample_and_align(fx_obs, fx_series, obs_series, ref_series, tz):
-=======
 def _resample_event_obs(obs, fx, obs_series):
     """
     Resample the event observation.
@@ -171,8 +168,7 @@
     return obs_resampled
 
 
-def resample_and_align(fx_obs, fx_series, obs_series, tz):
->>>>>>> 49510fd2
+def resample_and_align(fx_obs, fx_series, obs_series, ref_series, tz):
     """
     Resample the observation to the forecast interval length and align to
     remove overlap.
@@ -195,11 +191,8 @@
     -------
     forecast_values : pandas.Series
     observation_values : pandas.Series
-<<<<<<< HEAD
     reference_forecast_values : pandas.Series or None
-=======
     results : dict
->>>>>>> 49510fd2
 
     Notes
     -----
