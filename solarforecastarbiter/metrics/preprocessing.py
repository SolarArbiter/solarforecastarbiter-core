"""
Provides preprocessing steps to be performed on the timeseries data.
"""
import logging

import numpy as np
import pandas as pd


from solarforecastarbiter import datamodel
from solarforecastarbiter.validation import quality_mapping


logger = logging.getLogger(__name__)

# Titles to refer to counts of preprocessing results
VALIDATION_RESULT_TOTAL_STRING = "TOTAL FLAGGED VALUES DISCARDED"
FILL_RESULT_TOTAL_STRING = "Total {0}Forecast Values {1}"
DISCARD_DATA_STRING = "Values Discarded by Alignment"
UNDEFINED_DATA_STRING = "Undefined Values"
FORECAST_FILL_CONST_STRING = "Filled with {0}"
FORECAST_FILL_STRING_MAP = {'drop': "Dropped",
                            'forward': "Forward Filled"}


def apply_validation(obs_df, qfilter, handle_func):
    """
    Apply validation steps based on provided filters to the data.

    Parameters
    ----------
    obs_df : pandas.DataFrame
        The observation data with 'value' and 'quality_flag' columns
    qfilter : solarforecastarbiter.datamodel.QualityFlagFilter
    handle_func : function
        Function that handles how `quality_flags` will be used.
        See solarforecastarbiter.metrics.preprocessing.exclude as an
        example.

    Returns
    -------
    validated_obs : pandas.Series
        The validated timeseries data as pandas.Series.
    counts : dict
        Dict where keys are qfilter.quality_flags and values
        are integers indicating the number of points filtered
        for the given flag.
    """
    # List of flags from filter
    if not isinstance(qfilter, datamodel.QualityFlagFilter):
        raise TypeError(f"{qfilter} not a QualityFlagFilter")
    filters = qfilter.quality_flags

    if obs_df.empty:
        return obs_df.value, {f: 0 for f in filters}
    else:
        validation_df = quality_mapping.convert_mask_into_dataframe(
            obs_df['quality_flag'])
        validation_df = validation_df[list(filters)]
        validated_obs = handle_func(obs_df.value, validation_df)
        counts = validation_df.astype(int).sum(axis=0).to_dict()
        return validated_obs, counts


def apply_fill(fx_data, missing_forecast, start, end):
    """
    Apply fill procedure to the data from the start to end timestamps.

    Parameters
    ----------
    fx_data : pandas.Series or pandas.DataFrame
        Forecast data with pandas.DatetimeIndex.
    missing_forecast : str
        Indicates what process to use for handling missing forecasts.
        Currently supports : 'drop', 'forward', and bool or numeric value.
    start : pandas.Timestamp
    end : pandas.Timestamp

    Returns
    -------
    pandas.Series or pandas.DataFrame
    int : Number of values filled or dropped.

    TODO
    ----
    - Add support for 'clearsky' fillin.

    """
    try:
        orig_dtype = fx_data.dtype
    except AttributeError:
        # DataFrame must be all same dtypes
        orig_dtype = set(fx_data.dtypes).pop()
    missing_forecast = str(missing_forecast)
    # Create full datetime range at resolution
    if len(fx_data) > 2:
        data_res = pd.infer_freq(fx_data.index)
    elif len(fx_data) == 2:
        data_res = fx_data.index[1] - fx_data.index[0]
    elif len(fx_data) == 1:
        data_res = min(fx_data.index[0] - start, end - fx_data.index[0])
    else:
        data_res = end - start
    full_dt_index = pd.date_range(start=start, end=end, freq=data_res,
                                  name=fx_data.index.name)

    if missing_forecast == 'drop':
        if isinstance(fx_data, pd.DataFrame):
            count = fx_data.isna().any(axis=1).sum() * fx_data.shape[1]
        else:
            count = fx_data.isna().sum()
        fx_data_proc = fx_data.dropna(how='any')
    elif missing_forecast == 'forward':
        fx_data_proc = fx_data.reindex(index=full_dt_index)
        count = fx_data_proc.isna().sum()
        fx_data_proc.fillna(method='ffill', inplace=True)
        fx_data_proc.fillna(value=0, inplace=True)  # leading gap
    elif missing_forecast.lstrip('-').replace('.', '').isnumeric():
        fill_value = pd.to_numeric(missing_forecast).astype(orig_dtype)
        fx_data_proc = fx_data.reindex(index=full_dt_index)
        count = fx_data_proc.isna().sum()
        fx_data_proc.fillna(value=fill_value, inplace=True)
    else:
        raise ValueError(f"Unsupported forecast missing data procedure: "
                         f"{missing_forecast}")

    if isinstance(count, pd.Series):
        count = count.sum()

    return fx_data_proc.astype(orig_dtype), count


def _resample_event_obs(obs, fx, obs_data):
    """
    Resample the event observation.

    Parameters
    ----------
    obs : datamodel.Observation
        The Observation being resampled.
    fx : datamodel.EventForecast
        The corresponding Forecast.
    obs_data : pd.Series
        Timeseries data of the event observation.

    Returns
    -------
    obs_resampled : pandas.Series
        Timeseries data of the Observation resampled to match the Forecast.

    Raises
    ------
    RuntimeError
        If the Forecast and Observation do not have the same interval length.

    """

    if fx.interval_length != obs.interval_length:
        raise ValueError("Event observation and forecast time-series "
                         "must have matching interval length.")
    else:
        obs_resampled = obs_data

    return obs_resampled


def _validate_event_dtype(ser):
    """
    Validate the event data dtype, converting to boolean values if possible.

    Parameter
    ---------
    ser : pandas.Series
        The event time-series data (observation or forecast).

    Returns
    -------
    ser : pandas.Series
        The event time-series data as boolean values.

    Raises
    ------
    TypeError
        If the event time-series data dtype cannot be converted to boolean.

    """

    if ser.dtype == bool:
        return ser
    elif ser.dtype == int and np.all(np.isin(ser.unique(), [0, 1])):
        return ser.astype(bool)
    elif ser.dtype == float and np.all(np.isin(ser.unique(), [0.0, 1.0])):
        return ser.astype(bool)
    else:
        raise TypeError("Invalid data type for event time-series; unable to "
                        "convert {} to boolean.".format(ser.dtype))


def _resample_obs(obs, fx, obs_data):
    """

    Parameters
    ----------
    obs : datamodel.Observation
        The Observation being resampled.
    fx : datamodel.Forecast
        The corresponding Forecast.
    obs_data : pandas.Series
        Timeseries data of the observation/aggregate after processing the
        quality flag column.

    Returns
    -------
    obs_resampled : pandas.Series
        The observation time-series resampled to match the forecast
        time-series.

    """

    # Resample observation, checking for invalid interval_length and that
    # the Series has data:
    if fx.interval_length > obs.interval_length and not obs_data.empty:
        closed = datamodel.CLOSED_MAPPING[fx.interval_label]
        obs_resampled = obs_data.resample(
            fx.interval_length,
            label=closed,
            closed=closed
        ).agg(["mean", "count"])

        # Drop intervals if too many samples missing
        count_threshold = int(
            fx.interval_length / obs.interval_length * 0.1
        )
        obs_resampled = obs_resampled["mean"].where(
            obs_resampled["count"] >= count_threshold
        )
    else:
        obs_resampled = obs_data

    return obs_resampled


def resample_and_align(fx_obs, fx_data, obs_data, ref_data, tz):
    """
    Resample the observation to the forecast interval length and align to
    remove overlap.

    Parameters
    ----------
    fx_obs : solarforecastarbiter.datamodel.ForecastObservation, solarforecastarbiter.datamodel.ForecastAggregate
        Pair of forecast and observation.
    fx_data : pandas.Series or pandas.DataFrame
        Timeseries data of the forecast.
    obs_data : pandas.Series
        Timeseries data of the observation/aggregate after processing the quality
        flag column.
    ref_data : pandas.Series or pandas.DataFrame or None
        Timeseries data of the reference forecast.
    tz : str
        Timezone to which processed data will be converted.

    Returns
    -------
    forecast_values : pandas.Series or pandas.DataFrame
    observation_values : pandas.Series
    reference_forecast_values : pandas.Series or pandas.DataFrame or None
    results : dict

    Notes
    -----
    In the case where the `interval_label` of the `obs` and `fx` do not match,
    this function currently returns a `ProcessedForecastObservation` object
    with a `interval_label` the same as the `fx`, regardless of whether the
    `interval_length` of the `fx` and `obs` are the same or different.

    Raises
    ------
    ValueError
        If fx_obs.reference_forecast is not None but ref_data is None
        or vice versa
    ValueError
        If fx_obs.reference_forecast.interval_label or interval_length
        does not match fx_obs.forecast.interval_label or interval_length

    Todo
    ----
      * Add other resampling functions (besides mean like first, last, median)
    """  # noqa: E501
    fx = fx_obs.forecast
    obs = fx_obs.data_object
    ref_fx = fx_obs.reference_forecast

    # raise ValueError if intervals don't match
    _check_ref_fx(fx, ref_fx, ref_data)

    # Resample based on forecast type
    if isinstance(fx, datamodel.EventForecast):
        fx_data = _validate_event_dtype(fx_data)
        obs_data = _validate_event_dtype(obs_data)
        obs_resampled = _resample_event_obs(obs, fx, obs_data)
    else:
        obs_resampled = _resample_obs(obs, fx, obs_data)

    # Align (forecast is unchanged)
    # Remove non-corresponding observations and
    # forecasts, and missing periods
    obs_resampled = obs_resampled.dropna(how="any")
    obs_aligned, fx_aligned = obs_resampled.align(fx_data.dropna(how="any"),
                                                  'inner')
    # another alignment step if reference forecast exists.
    # here we drop points that don't exist in all 3 series.
    # could set reference forecast to NaN where missing instead.
    # could set to 0 instead.
    # could build a DataFrame (implicit outer-join), then perform
    # alignment using ['forecast', 'observation'] or
    # ['forecast', 'observation', 'reference'] selections
    if ref_data is not None:
        obs_aligned, ref_fx_aligned = obs_aligned.align(
            ref_data.dropna(how="any"), 'inner')
        fx_aligned = fx_aligned.reindex(obs_aligned.index)
        ref_values = ref_fx_aligned.tz_convert(tz)
    else:
        ref_values = None

    # Determine series with timezone conversion
    forecast_values = fx_aligned.tz_convert(tz)
    observation_values = obs_aligned.tz_convert(tz)

    # prob fx DataFrame needs to be summed across both dimensions
    if isinstance(fx_data, pd.DataFrame):
        undefined_fx = fx_data.isna().sum().sum()
    else:
        undefined_fx = fx_data.isna().sum()

    # Return dict summarizing results
    results = {
        type(fx).__name__ + " " + DISCARD_DATA_STRING:
            len(fx_data.dropna(how="any")) - len(fx_aligned),
        type(obs).__name__ + " " + DISCARD_DATA_STRING:
            len(obs_resampled) - len(observation_values),
        type(fx).__name__ + " " + UNDEFINED_DATA_STRING:
            int(undefined_fx),
        type(obs).__name__ + " " + UNDEFINED_DATA_STRING:
            int(obs_data.isna().sum())
    }

    if ref_data is not None:
        k = type(ref_fx).__name__ + " " + UNDEFINED_DATA_STRING
        results[k] = len(ref_data.dropna(how='any')) - len(ref_fx_aligned)

    return forecast_values, observation_values, ref_values, results


def _check_ref_fx(fx, ref_fx, ref_data):
    if ref_fx is not None and ref_data is None:
        raise ValueError(
            'ref_data must be supplied if fx_obs.reference_forecast is not'
            'None')
    elif ref_fx is None and ref_data is not None:
        raise ValueError(
            'ref_data was supplied but fx_obs.reference_forecast is None')

    if ref_fx is not None:
        if fx.interval_length != ref_fx.interval_length:
            raise ValueError(
                'forecast.interval_length %s must match '
                'reference_forecast.interval_length %s',
                fx.interval_length, ref_fx.interval_length)
        if fx.interval_label != ref_fx.interval_label:
            raise ValueError(
                'forecast.interval_label %s must match '
                'reference_forecast.interval_label %s',
                fx.interval_label, ref_fx.interval_label)
        if isinstance(fx, datamodel.ProbabilisticForecast):
            if fx.axis != ref_fx.axis:
                raise ValueError(
                    'forecast.axis %s must match reference_forecast.axis %s',
                    fx.axis, ref_fx.axis)


def exclude(values, quality_flags=None):
    """
    Return a timeseries with all questionable values removed.
    All NaN values will be removed first and then iff `quality_flag` is set
    (not 0) the corresponding values will also be removed.

    Parameters
    ----------
    values : pandas.Series
        Timeseries values.
    quality_flags : pandas.DataFrame
        Timeseries of quality flags. Default is None.

    Returns
    -------
    pandas.Series :
        Timeseries of values excluding non-quality values.
    """
    # Missing values
    bad_idx = values.isna()

    # Handle quality flags
    if quality_flags is not None:
        consolidated_flag = quality_flags.any(axis=1)
        bad_quality_idx = (consolidated_flag != 0)
        bad_idx = bad_idx | bad_quality_idx

    return values[~bad_idx]


def _merge_quality_filters(filters):
    """Merge any quality flag filters into one single QualityFlagFilter"""
    combo = set()
    for filter_ in filters:
        if isinstance(filter_, datamodel.QualityFlagFilter):
            combo |= set(filter_.quality_flags)
    return datamodel.QualityFlagFilter(tuple(combo))


<<<<<<< HEAD
def _name_pfxobs(current_names, forecast_name, i=1):
    if i > 99:
        logger.warning(
            'Limit of unique names for identically named forecasts reached.'
            ' Aligned pairs may have duplicate names.')
        return forecast_name
    if forecast_name in current_names:
        if i == 1:
            new_name = f'{forecast_name}-{i:02d}'
        else:
            new_name = f'{forecast_name[:-3]}-{i:02d}'
        return _name_pfxobs(current_names, new_name, i + 1)
    else:
        return forecast_name


def process_forecast_observations(forecast_observations, filters,
                                  missing_forecast, start, end,
                                  data, timezone):
=======
def process_forecast_observations(forecast_observations, filters, data,
                                  timezone, costs=tuple()):
>>>>>>> dd0525ab
    """
    Convert ForecastObservations into ProcessedForecastObservations
    applying any filters and resampling to align forecast and observation.

    Parameters
    ----------
    forecast_observations : list of solarforecastarbiter.datamodel.ForecastObservation, solarforecastarbiter.datamodel.ForecastAggregate
        Pairs to process
    filters : list of solarforecastarbiter.datamodel.BaseFilter
        Filters to apply to each pair.
    missing_forecast : str
        Indicates what process to use for handling missing forecasts.
        Currently supports : 'drop', 'forward', and bool or numeric value.
    start : pandas.Timestamp
        Start date and time for assessing forecast performance.
    end : pandas.Timestamp
        End date and time for assessing forecast performance.
    data : dict
        Dict with keys that are the Forecast/Observation/Aggregate object
        and values that are the corresponding pandas.Series/DataFrame for
        the object. Keys must also include all Forecast objects assigned
        to the ``reference_forecast`` attributes of the
        ``forecast_observations``.
    timezone : str
<<<<<<< HEAD
        Timezone that data should be converted to.
=======
        Timezone that data should be converted to
    costs : tuple of :py:class:`solarforecastarbiter.datamodel.Cost`
        Costs that are referenced by any pairs. Pairs and costs are matched
        by the Cost name.
>>>>>>> dd0525ab

    Returns
    -------
    list of ProcessedForecastObservation
    """  # NOQA
    if not all([isinstance(filter_, datamodel.QualityFlagFilter)
                for filter_ in filters]):
        logger.warning(
            'Only filtering on Quality Flag is currently implemented')
    forecast_fill_map = FORECAST_FILL_STRING_MAP.copy()
    if missing_forecast not in forecast_fill_map.keys():
        forecast_fill_map.update(
            {missing_forecast: FORECAST_FILL_CONST_STRING.format(missing_forecast)})  # NOQA
    qfilter = _merge_quality_filters(filters)
    costs_dict = {c.name: c for c in costs}
    validated_observations = {}
    processed_fxobs = {}
    for fxobs in forecast_observations:
        # validate observation or aggregate data
        if fxobs.data_object not in validated_observations:
            try:
                obs_ser, counts = apply_validation(
                    data[fxobs.data_object],
                    qfilter,
                    exclude)
            except Exception as e:
                logger.error(
                    'Failed to validate data for %s. %s',
                    fxobs.data_object.name, e)
                # store empty data in validated_observations
                preproc_results = (datamodel.PreprocessingResult(
                    name=VALIDATION_RESULT_TOTAL_STRING,
                    count=-1), )
                validated_observations[fxobs.data_object] = (
                    pd.Series([], name='value', index=pd.DatetimeIndex(
                        [], name='timestamp', tz='UTC'), dtype=float),
                    (), preproc_results)
            else:
                # store validated data in validated_observations
                val_results = tuple(datamodel.ValidationResult(flag=k, count=v)
                                    for k, v in counts.items())
                preproc_results = (datamodel.PreprocessingResult(
                    name=VALIDATION_RESULT_TOTAL_STRING,
                    count=len(data[fxobs.data_object]) - len(obs_ser)), )
                validated_observations[fxobs.data_object] = (
                    obs_ser, val_results, preproc_results)

        obs_ser, val_results, preproc_results = (
            validated_observations[fxobs.data_object])

        # Apply fill to forecasts
        fx_ser = data[fxobs.forecast]
        fx_ser, count = apply_fill(fx_ser, missing_forecast, start, end)
        preproc_results += (datamodel.PreprocessingResult(
            name=FILL_RESULT_TOTAL_STRING.format(
                '', forecast_fill_map[missing_forecast]),
            count=count), )
        if fxobs.reference_forecast is not None:
            ref_ser = data[fxobs.reference_forecast]
            ref_ser, count = apply_fill(ref_ser, missing_forecast, start, end)
            preproc_results += (datamodel.PreprocessingResult(
                name=FILL_RESULT_TOTAL_STRING.format(
                    "Reference ", forecast_fill_map[missing_forecast]),
                count=count), )
        else:
            ref_ser = None

        # Resample and align and create processed pair
        try:
            forecast_values, observation_values, ref_fx_values, results = \
                resample_and_align(fxobs, fx_ser, obs_ser, ref_ser, timezone)
            preproc_results += tuple(datamodel.PreprocessingResult(
                name=k, count=v) for k, v in results.items())
        except Exception as e:
            logger.error(
                'Failed to resample and align data for pair (%s, %s): %s',
                fxobs.forecast.name, fxobs.data_object.name, e)
        else:
            logger.info('Processed data successfully for pair (%s, %s)',
                        fxobs.forecast.name, fxobs.data_object.name)
            name = _name_pfxobs(processed_fxobs.keys(),
                                fxobs.forecast.name)
            cost_name = fxobs.cost
            cost = costs_dict.get(cost_name)
            if cost_name is not None and cost is None:
                logger.warning(
                    'Cannot calculate cost metrics for %s, cost parameters '
                    'not supplied for cost: %s', name, cost_name)
            processed = datamodel.ProcessedForecastObservation(
                name=name,
                original=fxobs,
                interval_value_type=fxobs.forecast.interval_value_type,
                interval_length=fxobs.forecast.interval_length,
                interval_label=fxobs.forecast.interval_label,
                valid_point_count=len(forecast_values),
                validation_results=val_results,
                preprocessing_results=preproc_results,
                forecast_values=forecast_values,
                observation_values=observation_values,
                reference_forecast_values=ref_fx_values,
                normalization_factor=fxobs.normalization,
                uncertainty=fxobs.uncertainty,
                cost=cost
            )
            processed_fxobs[name] = processed
    return tuple(processed_fxobs.values())<|MERGE_RESOLUTION|>--- conflicted
+++ resolved
@@ -417,7 +417,6 @@
     return datamodel.QualityFlagFilter(tuple(combo))
 
 
-<<<<<<< HEAD
 def _name_pfxobs(current_names, forecast_name, i=1):
     if i > 99:
         logger.warning(
@@ -436,11 +435,7 @@
 
 def process_forecast_observations(forecast_observations, filters,
                                   missing_forecast, start, end,
-                                  data, timezone):
-=======
-def process_forecast_observations(forecast_observations, filters, data,
-                                  timezone, costs=tuple()):
->>>>>>> dd0525ab
+                                  data, timezone, costs=tuple()):
     """
     Convert ForecastObservations into ProcessedForecastObservations
     applying any filters and resampling to align forecast and observation.
@@ -465,14 +460,10 @@
         to the ``reference_forecast`` attributes of the
         ``forecast_observations``.
     timezone : str
-<<<<<<< HEAD
-        Timezone that data should be converted to.
-=======
         Timezone that data should be converted to
     costs : tuple of :py:class:`solarforecastarbiter.datamodel.Cost`
         Costs that are referenced by any pairs. Pairs and costs are matched
         by the Cost name.
->>>>>>> dd0525ab
 
     Returns
     -------
