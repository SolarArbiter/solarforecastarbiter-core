--- conflicted
+++ resolved
@@ -569,34 +569,4 @@
                 cost=cost
             )
             processed_fxobs[name] = processed
-<<<<<<< HEAD
-    return tuple(processed_fxobs.values())
-=======
-    return tuple(processed_fxobs.values())
-
-
-def _name_pfxobs(current_names, forecast, i=1):
-    if isinstance(forecast, str):
-        forecast_name = forecast
-    else:
-        forecast_name = forecast.name
-        if isinstance(forecast, datamodel.ProbabilisticForecastConstantValue):
-            if forecast.axis == 'x':
-                forecast_name += \
-                    f' Prob(x <= {forecast.constant_value} {forecast.units})'
-            else:
-                forecast_name += f' Prob(f <= x) = {forecast.constant_value}%'
-    if i > 99:
-        logger.warning(
-            'Limit of unique names for identically named forecasts reached.'
-            ' Aligned pairs may have duplicate names.')
-        return forecast_name
-    if forecast_name in current_names:
-        if i == 1:
-            new_name = f'{forecast_name}-{i:02d}'
-        else:
-            new_name = f'{forecast_name[:-3]}-{i:02d}'
-        return _name_pfxobs(current_names, new_name, i + 1)
-    else:
-        return forecast_name
->>>>>>> 88fe63e2
+    return tuple(processed_fxobs.values())