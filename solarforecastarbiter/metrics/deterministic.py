"""Deterministic forecast error metrics."""

import numpy as np
from statsmodels.distributions.empirical_distribution import ECDF

<<<<<<< HEAD
=======
__all__ = [
    "mean_absolute",
    "mean_bias",
    "root_mean_square",
    "mean_absolute_percentage",
    "normalized_root_mean_square",
    "forecast_skill",
    "pearson_correlation_coeff",
    "coeff_determination",
    "centered_root_mean_square",
    "kolmogorov_smirnov_integral",
    "over",
    "combined_performance_index",
]

>>>>>>> cf4c53f8

def mean_absolute(y_true, y_pred):
    """Mean absolute error (MAE).

    Parameters
    ----------
    y_true : array-like
        True values.
    y_pred : array-like
        Predicted values.

    Returns
    -------
    mae : float
        The MAE between the true and predicted values.
    """

    return np.mean(np.abs(y_true - y_pred))


def mean_bias(y_true, y_pred):
    """Mean bias error (MBE).

    Parameters
    ----------
    y_true : array-like
        True values.
    y_pred : array-like
        Predicted values.

    Returns
    -------
    mbe : float
        The MBE between the true and predicted values.

    """

    return np.mean(y_pred - y_true)


def root_mean_square(y_true, y_pred):
    """Root mean square error (RMSE).

    Parameters
    ----------
    y_true : array-like
        True values.
    y_pred : array-like
        Predicted values.

    Returns
    -------
    rmse : float
        The RMSE between the true and predicted values.

    """

    return np.sqrt(np.mean((y_true - y_pred) ** 2))


def mean_absolute_percentage(y_true, y_pred):
    """Mean absolute percentage error (MAPE).

    Parameters
    ----------
    y_true : array-like
        True values.
    y_pred : array-like
        Predicted values.

    Returns
    -------
    mape : float
        The MAPE [%] between the true and predicted values.

    """

    return np.mean(np.abs((y_true - y_pred) / y_true)) * 100.0


def normalized_root_mean_square(y_true, y_pred, y_norm):
    """Normalized root mean square error (NRMSE).

    Parameters
    ----------
    y_true : array-like
        True values.
    y_pred : array-like
        Predicted values.
    y_norm : float
        Normalized factor, in the same units as y_true and y_pred.

    Returns
    -------
    nrmse : float
        The NRMSE [%] between the true and predicted values.

    """

    return root_mean_square(y_true, y_pred) / y_norm * 100.0


def forecast_skill(y_true, y_pred, y_ref):
    """Forecast skill (s).

    Parameters
    ----------
    y_true : array-like
        True values.
    y_pred : array-like
        Predicted values.
    y_ref: array_like
        Reference forecast values.

    Returns
    -------
    s : float
        The forecast skill [-] between the true and predicted values compared
        to a reference forecast.

    """

    rmse_pred = root_mean_square(y_true, y_pred)
    rmse_ref = root_mean_square(y_true, y_ref)
    return 1.0 - rmse_pred / rmse_ref


def pearson_correlation_coeff(y_true, y_pred):
    """Pearson correlation coefficient (r).

    Parameters
    ----------
    y_true : array-like
        True values.
    y_pred : array-like
        Predicted values.

    Returns
    -------
    r : float
        The correlation coefficient (r [-]) between the true and predicted
        values.

    """

    x1 = y_pred - np.mean(y_pred)
    x2 = y_true - np.mean(y_true)
    return np.sum(x1 * x2) / (
        np.sqrt(np.sum(x1 ** 2)) * np.sqrt(np.sum(x2 ** 2))
    )


def coeff_determination(y_true, y_pred):
    """Coefficient of determination (R^2).

    Parameters
    ----------
    y_true : array-like
        True values.
    y_pred : array-like
        Predicted values.

    Returns
    -------
    r2 : float
        The coefficient of determination (R^2 [-]) between the true and
        predicted values.

    """

    ss_res = np.sum((y_true - y_pred) ** 2)
    ss_tot = np.sum((y_true - np.mean(y_true)) ** 2)
    return 1.0 - ss_res / ss_tot


def centered_root_mean_square(y_true, y_pred):
    """Centered (unbiased) root mean square error (CRMSE):

    Parameters
    ----------
    y_true : array-like
        True values.
    y_pred : array-like
        Predicted values.

    Returns
    -------
    crmse : float
        The CRMSE between the true and predicted values.

    """

    return np.sqrt(np.mean(
        ((y_pred - np.mean(y_pred)) - (y_true - np.mean(y_true))) ** 2
    ))


<<<<<<< HEAD
# Add new metrics to this map to map shorthand to function
_MAP = {
    'mae': mean_absolute,
    'mbe': mean_bias,
    'rmse': root_mean_square,
    'mape': mean_absolute_percentage,
    'nrmse': normalized_root_mean_square,
    's': forecast_skill,
    'r': pearson_correlation_coeff,
    'r^2': coeff_determination,
    'crmse': centered_root_mean_square
}

__all__ = [m.__name__ for m in _MAP.values()]

# Functions that require a reference forecast
_REQ_REF_FX = ['s']

# Functions that require normalized factor
_REQ_NORM = ['nrmse']
=======
def kolmogorov_smirnov_integral(y_true, y_pred, normed=False):
    """Kolmogorov-Smirnov Test Integral (KSI).

    Parameters
    ----------
    y_true : array-like
        True values.
    y_pred : array-like
        Predicted values.
    normed : bool, optional
        If True, return the normalized KSI [%].

    Returns
    -------
    ksi : float
        The KSI between the true and predicted values.

    Notes
    -----
    The calculation of the empirical CDF uses a right endpoint rule (the
    default of the statsmodels ECDF function). For example, if the data is
    [1.0, 2.0], then ECDF output is 0.5 for any input less than 1.0.

    """

    # empirical CDF
    ecdf_obs = ECDF(y_true)
    ecdf_fx = ECDF(y_pred)

    # evaluate CDFs
    x = np.unique(np.concatenate((y_true, y_pred)))
    y_o = ecdf_obs(x)
    y_f = ecdf_fx(x)

    # compute metric
    D = np.abs(y_o - y_f)
    ksi = np.sum(D[:-1] * np.diff(x))

    if normed:
        Vc = 1.63 / np.sqrt(len(y_true))
        a_critical = Vc * (x.max() - x.min())
        return ksi / a_critical * 100.0
    else:
        return ksi


def over(y_true, y_pred):
    """OVER metric.

    Parameters
    ----------
    y_true : array-like
        True values.
    y_pred : array-like
        Predicted values.

    Returns
    -------
    over : float
        The OVER metric between the true and predicted values.

    Notes
    -----
    The calculation of the empirical CDF uses a right endpoint rule (the
    default of the statsmodels ECDF function). For example, if the data is
    [1.0, 2.0], then ECDF output is 0.5 for any input less than 1.0.

    """

    # empirical CDF
    ecdf_obs = ECDF(y_true)
    ecdf_fx = ECDF(y_pred)

    # evaluate CDFs
    x = np.unique(np.concatenate((y_true, y_pred)))
    y_o = ecdf_obs(x)
    y_f = ecdf_fx(x)

    # compute metric
    D = np.abs(y_o - y_f)
    Vc = 1.63 / np.sqrt(len(y_true))
    Dstar = D - Vc
    Dstar[D <= Vc] = 0.0
    over = np.sum(Dstar[:-1] * np.diff(x))
    return over


def combined_performance_index(y_true, y_pred):
    """Combined Performance Index (CPI) metric.

    Parameters
    ----------
    y_true : array-like
        True values.
    y_pred : array-like
        Predicted values.

    Returns
    -------
    cpi : float
        The CPI between the true and predicted values.

    """
    ksi = kolmogorov_smirnov_integral(y_true, y_pred)
    ov = over(y_true, y_pred)
    rmse = root_mean_square(y_true, y_pred)
    cpi = 1 / 4 * (ksi + ov + 2 * rmse)
    return cpi
>>>>>>> cf4c53f8
<|MERGE_RESOLUTION|>--- conflicted
+++ resolved
@@ -3,24 +3,6 @@
 import numpy as np
 from statsmodels.distributions.empirical_distribution import ECDF
 
-<<<<<<< HEAD
-=======
-__all__ = [
-    "mean_absolute",
-    "mean_bias",
-    "root_mean_square",
-    "mean_absolute_percentage",
-    "normalized_root_mean_square",
-    "forecast_skill",
-    "pearson_correlation_coeff",
-    "coeff_determination",
-    "centered_root_mean_square",
-    "kolmogorov_smirnov_integral",
-    "over",
-    "combined_performance_index",
-]
-
->>>>>>> cf4c53f8
 
 def mean_absolute(y_true, y_pred):
     """Mean absolute error (MAE).
@@ -218,7 +200,116 @@
     ))
 
 
-<<<<<<< HEAD
+def kolmogorov_smirnov_integral(y_true, y_pred, normed=False):
+    """Kolmogorov-Smirnov Test Integral (KSI).
+
+    Parameters
+    ----------
+    y_true : array-like
+        True values.
+    y_pred : array-like
+        Predicted values.
+    normed : bool, optional
+        If True, return the normalized KSI [%].
+
+    Returns
+    -------
+    ksi : float
+        The KSI between the true and predicted values.
+
+    Notes
+    -----
+    The calculation of the empirical CDF uses a right endpoint rule (the
+    default of the statsmodels ECDF function). For example, if the data is
+    [1.0, 2.0], then ECDF output is 0.5 for any input less than 1.0.
+
+    """
+
+    # empirical CDF
+    ecdf_obs = ECDF(y_true)
+    ecdf_fx = ECDF(y_pred)
+
+    # evaluate CDFs
+    x = np.unique(np.concatenate((y_true, y_pred)))
+    y_o = ecdf_obs(x)
+    y_f = ecdf_fx(x)
+
+    # compute metric
+    D = np.abs(y_o - y_f)
+    ksi = np.sum(D[:-1] * np.diff(x))
+
+    if normed:
+        Vc = 1.63 / np.sqrt(len(y_true))
+        a_critical = Vc * (x.max() - x.min())
+        return ksi / a_critical * 100.0
+    else:
+        return ksi
+
+
+def over(y_true, y_pred):
+    """OVER metric.
+
+    Parameters
+    ----------
+    y_true : array-like
+        True values.
+    y_pred : array-like
+        Predicted values.
+
+    Returns
+    -------
+    over : float
+        The OVER metric between the true and predicted values.
+
+    Notes
+    -----
+    The calculation of the empirical CDF uses a right endpoint rule (the
+    default of the statsmodels ECDF function). For example, if the data is
+    [1.0, 2.0], then ECDF output is 0.5 for any input less than 1.0.
+
+    """
+
+    # empirical CDF
+    ecdf_obs = ECDF(y_true)
+    ecdf_fx = ECDF(y_pred)
+
+    # evaluate CDFs
+    x = np.unique(np.concatenate((y_true, y_pred)))
+    y_o = ecdf_obs(x)
+    y_f = ecdf_fx(x)
+
+    # compute metric
+    D = np.abs(y_o - y_f)
+    Vc = 1.63 / np.sqrt(len(y_true))
+    Dstar = D - Vc
+    Dstar[D <= Vc] = 0.0
+    over = np.sum(Dstar[:-1] * np.diff(x))
+    return over
+
+
+def combined_performance_index(y_true, y_pred):
+    """Combined Performance Index (CPI) metric.
+
+    Parameters
+    ----------
+    y_true : array-like
+        True values.
+    y_pred : array-like
+        Predicted values.
+
+    Returns
+    -------
+    cpi : float
+        The CPI between the true and predicted values.
+
+    """
+    ksi = kolmogorov_smirnov_integral(y_true, y_pred)
+    ov = over(y_true, y_pred)
+    rmse = root_mean_square(y_true, y_pred)
+    cpi = 1 / 4 * (ksi + ov + 2 * rmse)
+    return cpi
+
+
 # Add new metrics to this map to map shorthand to function
 _MAP = {
     'mae': mean_absolute,
@@ -238,114 +329,4 @@
 _REQ_REF_FX = ['s']
 
 # Functions that require normalized factor
-_REQ_NORM = ['nrmse']
-=======
-def kolmogorov_smirnov_integral(y_true, y_pred, normed=False):
-    """Kolmogorov-Smirnov Test Integral (KSI).
-
-    Parameters
-    ----------
-    y_true : array-like
-        True values.
-    y_pred : array-like
-        Predicted values.
-    normed : bool, optional
-        If True, return the normalized KSI [%].
-
-    Returns
-    -------
-    ksi : float
-        The KSI between the true and predicted values.
-
-    Notes
-    -----
-    The calculation of the empirical CDF uses a right endpoint rule (the
-    default of the statsmodels ECDF function). For example, if the data is
-    [1.0, 2.0], then ECDF output is 0.5 for any input less than 1.0.
-
-    """
-
-    # empirical CDF
-    ecdf_obs = ECDF(y_true)
-    ecdf_fx = ECDF(y_pred)
-
-    # evaluate CDFs
-    x = np.unique(np.concatenate((y_true, y_pred)))
-    y_o = ecdf_obs(x)
-    y_f = ecdf_fx(x)
-
-    # compute metric
-    D = np.abs(y_o - y_f)
-    ksi = np.sum(D[:-1] * np.diff(x))
-
-    if normed:
-        Vc = 1.63 / np.sqrt(len(y_true))
-        a_critical = Vc * (x.max() - x.min())
-        return ksi / a_critical * 100.0
-    else:
-        return ksi
-
-
-def over(y_true, y_pred):
-    """OVER metric.
-
-    Parameters
-    ----------
-    y_true : array-like
-        True values.
-    y_pred : array-like
-        Predicted values.
-
-    Returns
-    -------
-    over : float
-        The OVER metric between the true and predicted values.
-
-    Notes
-    -----
-    The calculation of the empirical CDF uses a right endpoint rule (the
-    default of the statsmodels ECDF function). For example, if the data is
-    [1.0, 2.0], then ECDF output is 0.5 for any input less than 1.0.
-
-    """
-
-    # empirical CDF
-    ecdf_obs = ECDF(y_true)
-    ecdf_fx = ECDF(y_pred)
-
-    # evaluate CDFs
-    x = np.unique(np.concatenate((y_true, y_pred)))
-    y_o = ecdf_obs(x)
-    y_f = ecdf_fx(x)
-
-    # compute metric
-    D = np.abs(y_o - y_f)
-    Vc = 1.63 / np.sqrt(len(y_true))
-    Dstar = D - Vc
-    Dstar[D <= Vc] = 0.0
-    over = np.sum(Dstar[:-1] * np.diff(x))
-    return over
-
-
-def combined_performance_index(y_true, y_pred):
-    """Combined Performance Index (CPI) metric.
-
-    Parameters
-    ----------
-    y_true : array-like
-        True values.
-    y_pred : array-like
-        Predicted values.
-
-    Returns
-    -------
-    cpi : float
-        The CPI between the true and predicted values.
-
-    """
-    ksi = kolmogorov_smirnov_integral(y_true, y_pred)
-    ov = over(y_true, y_pred)
-    rmse = root_mean_square(y_true, y_pred)
-    cpi = 1 / 4 * (ksi + ov + 2 * rmse)
-    return cpi
->>>>>>> cf4c53f8
+_REQ_NORM = ['nrmse']