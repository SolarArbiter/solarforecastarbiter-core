--- conflicted
+++ resolved
@@ -82,12 +82,7 @@
                     proc_fxobs,
                     categories,
                     metrics,
-<<<<<<< HEAD
-                    ref_fx_obs=ref_pair
-                )
-=======
                     ref_fx_obs=ref_pair))
->>>>>>> 82d9b76b
             except RuntimeError as e:
                 logger.error('Failed to calculate deterministic metrics'
                              ' for %s: %s',
