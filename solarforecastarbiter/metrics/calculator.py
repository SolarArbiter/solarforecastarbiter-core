"""
Metric calculation functions.

Right now placeholder so we can delete report.metrics.py.
Needs to cleaned up and expanded.

Todo
----
* Support probabilistic metrics and forecasts with new functions
* Support event metrics and forecasts with new functions
"""
import calendar
import logging
import copy

import pandas as pd


from solarforecastarbiter import datamodel
from solarforecastarbiter.metrics import deterministic, probabilistic


logger = logging.getLogger(__name__)


def calculate_metrics(processed_pairs, categories, metrics,
                      ref_pair=None):
    """
    Loop through the forecast-observation pairs and calculate metrics.

    Normalization is determined by the attributes of the input objects.

    Parameters
    ----------
    processed_pairs :
        List of solarforecastarbiter.datamodel.ProcessedForecastObservation
    categories : list of str
        List of categories to compute metrics over.
    metrics : list of str
        List of metrics to be computed.
    ref_fx_obs :
        solarforecastarbiter.datamodel.ProcessedForecastObservation
        Reference forecast to be used when calculating skill metrics. Default
        is None and no skill metrics will be calculated.

    Returns
    -------
    list
        List of solarforecastarbiter.datamodel.MetricResult

    Todo
    ----
    * validate categories are supported
    * validate metrics are supported
    * Support probabilistic metrics and forecasts
    * Support event metrics and forecasts
    """
    calc_metrics = []

    for proc_fxobs in processed_pairs:

        # determine type of metrics to calculate
        if isinstance(proc_fxobs.original.forecast,
                      datamodel.ProbabilisticForecast):
            try:
                calc_metrics.append(calculate_probabilistic_metrics(
                    proc_fxobs,
                    categories,
                    metrics,
                    ref_fx_obs=ref_pair))
            except RuntimeError as e:
                logger.error('Failed to calculate probabilistic metrics'
                             'for %s: %s',
                             proc_fxobs.name, e)
        else:
            try:
                calc_metrics.append(calculate_deterministic_metrics(
                    proc_fxobs,
                    categories,
                    metrics,
                    ref_fx_obs=ref_pair,
<<<<<<< HEAD
                    normalizer=normalizer))
=======
                )
>>>>>>> 8f89272f
            except RuntimeError as e:
                logger.error('Failed to calculate deterministic metrics'
                             'for %s: %s',
                             proc_fxobs.name, e)

    return calc_metrics


def _apply_deterministic_metric_func(metric, fx, obs, **kwargs):
    """Helper function to deal with variable number of arguments possible for
    deterministic metric functions."""
    metric_func = deterministic._MAP[metric][0]
    if metric in deterministic._REQ_REF_FX:
        return metric_func(obs, fx, kwargs['ref_fx'])
    elif metric in deterministic._REQ_NORM:
        return metric_func(obs, fx, kwargs['normalization'])
    else:
        return metric_func(obs, fx)


def _apply_probabilistic_metric_func(metric, fx, fx_prob, obs, **kwargs):
    """Helper function to deal with variable number of arguments possible for
    probabilistic metric functions."""
    metric_func = probabilistic._MAP[metric][0]
    if metric in probabilistic._REQ_REF_FX:
        return metric_func(obs, fx, fx_prob,
                           kwargs['ref_fx'], kwargs['ref_fx_prob'])
    else:
        return metric_func(obs, fx, fx_prob)


def calculate_deterministic_metrics(processed_fx_obs, categories, metrics,
                                    ref_fx_obs=None):
    """
    Calculate deterministic metrics for the processed data using the provided
    categories and metric types.

    Normalization is determined by the attributes of the input objects.

    Parameters
    ----------
    processed_fx_obs : datamodel.ProcessedForecastObservation
    categories : list of str
        List of categories to compute metrics over.
    metrics : list of str
        List of metrics to be computed.
    ref_fx_obs :
        solarforecastarbiter.datamodel.ProcessedForecastObservation
        Reference forecast to be used when calculating skill metrics. Default
        is None and no skill metrics will be calculated.

    Returns
    -------
    solarforecastarbiter.datamodel.MetricResult
        Contains all the computed metrics by categories.

    Raises
    ------
    RuntimeError
        If there is no forecast, observation timeseries data or no metrics
        are specified.
    ValueError
        If original and reference forecast `interval_label`s do not match.

    """
    out = {
        'name': processed_fx_obs.name,
        'forecast_id': processed_fx_obs.original.forecast.forecast_id,
    }

    try:
        out['observation_id'] = processed_fx_obs.original.observation.observation_id  # NOQA
    except AttributeError:
        out['aggregate_id'] = processed_fx_obs.original.aggregate.aggregate_id

    fx = processed_fx_obs.forecast_values
    obs = processed_fx_obs.observation_values

    # Check reference forecast is from processed pair, if needed
    ref_fx = None
    if any(m in deterministic._REQ_REF_FX for m in metrics):
        if not ref_fx_obs:
            raise RuntimeError("No reference forecast provided but it is "
                               "required for desired metrics.")

        ref_fx = ref_fx_obs.forecast_values
        out['reference_forecast_id'] = ref_fx_obs.original.forecast.forecast_id
        if ref_fx.empty:
            raise RuntimeError("No reference forecast timeseries data.")
        elif ref_fx_obs.interval_label != processed_fx_obs.interval_label:
            raise ValueError("Mismatched `interval_label` between "
                             "observation and reference forecast.")

    # No data or metrics
    if fx.empty:
        raise RuntimeError("No forecast timeseries data.")
    elif obs.empty:
        raise RuntimeError("No observation timeseries data.")
    elif len(metrics) == 0:
        raise RuntimeError("No metrics specified.")

    # Dataframe for grouping
    df = pd.concat({'forecast': fx,
                    'observation': obs,
                    'reference': ref_fx}, axis=1)

    # get normalization factor
    normalization = processed_fx_obs.normalization_factor

    # Force `groupby` to be consistent with `interval_label`, i.e., if
    # `interval_label == ending`, then the last interval should be in the bin
    if processed_fx_obs.interval_label == "ending":
        df.index -= pd.Timedelta("1ns")

    metric_vals = []
    # Calculate metrics
    for category in set(categories):
        # total (special category)
        if category == 'total':
            index_category = lambda x: 0  # NOQA
        else:
            index_category = getattr(df.index, category)

        # Calculate each metric
        for metric_ in metrics:
            # Group by category
            for cat, group in df.groupby(index_category):

                # Calculate
                res = _apply_deterministic_metric_func(
                    metric_, group.forecast, group.observation,
                    ref_fx=ref_fx, normalization=normalization)

                # Change category label of the group from numbers
                # to e.g. January or Monday
                if category == 'month':
                    cat = calendar.month_abbr[cat]
                elif category == 'weekday':
                    cat = calendar.day_abbr[cat]

                metric_vals.append(datamodel.MetricValue(
                    category, metric_, str(cat), res))

    out['values'] = tuple(metric_vals)
    calc_metrics = datamodel.MetricResult.from_dict(out)
    return calc_metrics


def calculate_probabilistic_metrics(processed_fx_obs, categories, metrics,
                                    ref_fx_obs=None):
    """
    Calculate probabilistic metrics for the processed data using the provided
    categories and metric types.

    Parameters
    ----------
    processed_fx_obs : datamodel.ProcessedForecastObservation
    categories : list of str
        List of categories to compute metrics over.
    metrics : list of str
        List of metrics to be computed.
    ref_fx_obs : datamodel.ProcessedForecastObservation
        Reference forecast to be used when calculating skill metrics. Default
        is None and no skill metrics will be calculated.

    Returns
    -------
    tuple of (list of datamodel.MetricsResult, datamodel.MetricsResult)
        First value is a list of metric results calculated per
        datamodel.ProbabilisticForecastConstantValue, and
        the second value are the metrics calculated per
        datamodel.ProbabilisticForecast.

    Raises
    ------
    RuntimeError
        If there is no forecast, observation timeseries data or no metrics
        are specified.
    ValueError
        If original and reference forecast `interval_label` or `axis` values
        do not match.

    """
    single_cv_results = []
    dist_result = None

    shared_dict = {'name': processed_fx_obs.name}
    try:
        obs_dict = {'observation_id': processed_fx_obs.original.observation.observation_id}  # NOQA
    except AttributeError:
        obs_dict = {'aggregate_id': processed_fx_obs.original.aggregate.aggregate_id}  # NOQA
    shared_dict.update(obs_dict)

    # Determine forecast physical and probabiltity values by axis
    fx_fx_prob = _transform_prob_forecast_value_and_prob(processed_fx_obs)
    obs = processed_fx_obs.observation_values

    # Check reference forecast is from processed pair, if needed
    if any(m in probabilistic._REQ_REF_FX for m in metrics):
        if not ref_fx_obs:
            raise RuntimeError("No reference forecast provided but it is "
                               "required for desired metrics.")

        ref_fx_fx_prob = _transform_prob_forecast_value_and_prob(ref_fx_obs)
        shared_dict.update({'reference_forecast_id': ref_fx_obs.original.forecast.forecast_id})  # NOQA
        if (not ref_fx_fx_prob or
                any([rfx[0].empty or rfx[1].empty for rfx in ref_fx_fx_prob])):
            raise RuntimeError("Missing reference probabilistic forecast "
                               "timeseries data.")
        elif ref_fx_obs.interval_label != processed_fx_obs.interval_label:
            raise ValueError("Mismatched `interval_label` between "
                             "observation and reference forecast.")
        elif (ref_fx_obs.original.forecast.axis !=
              processed_fx_obs.original.forecast.axis):
            raise ValueError("Mismatched `axis` between "
                             "observation and reference forecast.")
    else:
        ref_fx_fx_prob = [(None, None)]*len(fx_fx_prob)

    # No data or metrics
    if (not fx_fx_prob or
            any([fx[0].empty or fx[1].empty for fx in fx_fx_prob])):
        raise RuntimeError("Missing probabilistic forecast timeseries data.")
    elif obs.empty:
        raise RuntimeError("No observation timeseries data.")
    elif len(metrics) == 0:
        raise RuntimeError("No metrics specified.")

    # Separate metrics by type
    single_metrics = list(set(metrics) - set(probabilistic._REQ_DIST))
    dist_metrics = list(set(metrics) & set(probabilistic._REQ_DIST))

    # Single (per ProbabilisticForecastConstantValue) forecast metrics
    if single_metrics:
        cvs = processed_fx_obs.original.forecast.constant_values
        for orig, ref, cv in zip(fx_fx_prob, ref_fx_fx_prob, cvs):
            single_out = copy.deepcopy(shared_dict)
            single_out['forecast_id'] = cv.forecast_id
            results = _calculate_probabilistic_metrics_from_df(
                _create_prob_dataframe(obs, [orig], [ref]),
                categories, single_metrics, cv.interval_label)
            single_out['values'] = tuple(results)
            single_cv_results.append(datamodel.MetricResult.from_dict(
                single_out))

    # Distribution (per ProbabilisticForecast) forecast metrics
    if dist_metrics:
        dist_out = copy.deepcopy(shared_dict)
        dist_out['forecast_id'] = processed_fx_obs.original.forecast.forecast_id  # NOQA
        dist_out['values'] = _calculate_probabilistic_metrics_from_df(
            _create_prob_dataframe(obs, fx_fx_prob, ref_fx_fx_prob),
            categories,
            dist_metrics,
            processed_fx_obs.original.forecast.interval_label)
        dist_result = datamodel.MetricResult.from_dict(dist_out)

    return (single_cv_results, dist_result)


def _calculate_probabilistic_metrics_from_df(data_df, categories, metrics,
                                             interval_label):
    """
    Calculate probabilistic metrics for the processed data using the provided
    categories and metric types.

    Parameters
    ----------
    data_df : pandas.DataFrame
        DataFrame that contains all timeseries values on the same index.
    categories : list of str
        List of categories to compute metrics over.
    metrics : list of str
        List of metrics to be computed.
    interval_label : str

    Returns
    -------
    list of tuples of datamodel.MetricValue
        Contains all the computed metrics by categories. Each tuple is
        associated with a datamodel.ProbabilisticForecastConstantValue.

    """
    metric_values = []

    # Force `groupby` to be consistent with `interval_label`, i.e., if
    # `interval_label == ending`, then the last interval should be in the
    # bin
    if interval_label == "ending":
        data_df.index -= pd.Timedelta("1ns")

    # Calculate metrics
    for category in set(categories):
        # total (special category)
        if category == 'total':
            index_category = lambda x: 0  # NOQA
        else:
            index_category = getattr(data_df.index, category)

        # Calculate each metric
        for metric_ in set(metrics):
            # Group by category
            for cat, group in data_df.groupby(index_category):

                try:
                    ref_fx_vals = group.xs('reference_forecast', level=1, axis=1).to_numpy()  # NOQA
                    ref_fx_prob_vals = group.xs('reference_probability', level=1, axis=1).to_numpy()  # NOQA
                    if ref_fx_vals.size == ref_fx_vals.shape[0]:
                        ref_fx_vals = ref_fx_vals.T[0]
                        ref_fx_prob_vals = ref_fx_prob_vals.T[0]
                except KeyError:
                    ref_fx_vals = None
                    ref_fx_prob_vals = None

                fx_vals = group.xs('forecast', level=1, axis=1).to_numpy()
                fx_prob_vals = group.xs('probability', level=1, axis=1).to_numpy()  # NOQA
                if fx_vals.size == fx_vals.shape[0]:
                    fx_vals = fx_vals.T[0]
                    fx_prob_vals = fx_prob_vals.T[0]
                obs_vals = group[(None, 'observation')].to_numpy()

                # Calculate
                res = _apply_probabilistic_metric_func(
                    metric_, fx_vals, fx_prob_vals, obs_vals,
                    ref_fx=ref_fx_vals, ref_fx_prob=ref_fx_prob_vals)

                # Change category label of the group from numbers
                # to e.g. January or Monday
                if category == 'month':
                    cat = calendar.month_abbr[cat]
                elif category == 'weekday':
                    cat = calendar.day_abbr[cat]

                metric_values.append(datamodel.MetricValue(
                    category, metric_, str(cat), res))

    return metric_values


def _create_prob_dataframe(obs, fx_fx_prob, ref_fx_fx_prob):
    """
    Creates a DataFrame for grouping for the probabilistic forecasts.

    Parameters
    ----------
    obs : pandas.Series
    fx_fx_prob : list of tuple of pandas.Series
    ref_fx_fx_prob : list of tuple of pandas.Series

    Returns
    -------
    pandas.DataFrame
        DataFrame combining all data with column names being tuples of
        constant_value and one of 'observation', 'forecast', 'probability',
        'reference_forecast' or 'reference_probability'. For 'observation' the
        constant_value is None.

    """
    data_dict = {(None, 'observation'): obs}

    for orig, ref in zip(fx_fx_prob, ref_fx_fx_prob):
        fx, fx_prob = orig
        ref_fx, ref_fx_prob = ref
        data_dict[(fx.name, 'forecast')] = fx
        data_dict[(fx_prob.name, 'probability')] = fx_prob
        try:
            data_dict[(ref_fx.name, 'reference_forecast')] = ref_fx
            data_dict[(ref_fx_prob.name, 'reference_probability')] = ref_fx_prob  # NOQA
        except AttributeError:
            pass

    return pd.DataFrame(data_dict)


def _transform_prob_forecast_value_and_prob(proc_fx_obs):
    """
    Helper function that returns ordered list of series of physical values and
    probabilities for a datamodel.ProcessedForecastObservation

    Parameters
    ----------
    proc_fx_obs : datamodel.ProcessedForecastObservation

    Returns
    -------
    fx_fx_prob : list of tuples of (n,) array_like
        Forecast physical values and forecast probabilities.
    """
    fx_fx_prob = []
    df = proc_fx_obs.forecast_values
    assert isinstance(df, pd.DataFrame)
    for col in proc_fx_obs.forecast_values.columns:
        if proc_fx_obs.original.forecast.axis == 'x':
            fx_prob = df[col]
            fx = pd.Series([float(col)]*fx_prob.size, index=fx_prob.index,
                           name=col)
        else:  # 'y'
            fx = df[col]
            fx_prob = pd.Series([float(col)]*fx.size, index=fx.index,
                                name=col)
        fx_fx_prob.append((fx, fx_prob))
    return fx_fx_prob<|MERGE_RESOLUTION|>--- conflicted
+++ resolved
@@ -78,12 +78,7 @@
                     proc_fxobs,
                     categories,
                     metrics,
-                    ref_fx_obs=ref_pair,
-<<<<<<< HEAD
-                    normalizer=normalizer))
-=======
-                )
->>>>>>> 8f89272f
+                    ref_fx_obs=ref_pair))
             except RuntimeError as e:
                 logger.error('Failed to calculate deterministic metrics'
                              'for %s: %s',
