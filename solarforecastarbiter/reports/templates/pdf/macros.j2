%- macro version_description()
%- include 'version_description'
%- endmacro

%- macro metrics_meta_table_text()
%- include 'metrics_meta_table_text'
%- endmacro

%- macro data_validation_pre_text()
%- include 'data_validation_pre_text'
%- endmacro

%- macro data_validation_post_text()
%- include 'data_validation_post_text'
%- endmacro

%- macro obsfx_table_text()
%- include 'obsfx_table_text'
%- endmacro

%- macro data_resampling_preamble()
%- include 'data_resampling_preamble'
%- endmacro

%- macro data_resampling_postamble()
%- include 'data_resampling_postamble'
%- endmacro

%- macro metrics_meta_table()
\VAR{metrics_meta_table_text() | link_filter | html_to_tex}
\begin{table}[h]
  \caption{Table of metrics metadata.}
  \small
  \begin{tabu} to \linewidth {
      X[l] | l l l
    }
    Name & Normalization & Deadband(\%) & Cost Parameters\\
    \midrule
    %- for pfxobs in report.raw_report.processed_forecasts_observations
    \VAR{pfxobs.name | html_to_tex} & \VAR{pfxobs.normalization_factor} & \VAR{pfxobs.uncertainty} & \hyperref[cost:\VAR{pfxobs.cost.name | html_to_tex | replace('_', '+')}]{\VAR{pfxobs.cost.name | html_to_tex}} \\
    %- endfor
  \end{tabu}
\end{table}
%- endmacro

%- macro metric_table(report_metrics, category, metric_ordering)
%- set human_category = human_categories[category]
\FloatBarrier
\clearpage
\begin{landscape}
  \pagestyle{empty}
  \small
  \begin{longtabu} to \linewidth {
      X *{\VAR{metric_ordering | length}}{| l}
    }
    \caption{Table of \VAR{human_category} metrics.} \\
    \toprule
    Forecast\BLOCK{for m in metric_ordering} & \VAR{human_metrics[m].replace('^', '\\textasciicircum')}\BLOCK{endfor} \\
    \midrule
    \endfirsthead
    \caption{Table of \VAR{human_category} metrics (cont.)} \\
    \toprule
    Forecast\BLOCK{for m in metric_ordering} & \VAR{human_metrics[m].replace('^', '\\textasciicircum')}\BLOCK{endfor} \\
    \midrule
    \endhead
    \endfoot
    \bottomrule
    \endlastfoot
    %- for fx_result in report_metrics
    \VAR{fx_result.name | html_to_tex}
    %- for metric in metric_ordering
    %- set ns = namespace(found=false)
    %- for mval in fx_result.values
    %- if mval.category == category and mval.metric == metric
    %- set ns.found = true
    %- if -0.01 < mval.value < 0.01
    & \VAR{'%.2e' | format(mval.value)}
    %- else
    & \VAR{'%0.3g' | format(mval.value)}
    %- endif
    %- endif
    %- endfor
    %- if not ns.found
    &
    %- endif
    %- endfor
    \\
    %- endfor
  \end{longtabu}
\end{landscape}
\clearpage
\FloatBarrier
%- endmacro

%- macro data_parameters_table()
\FloatBarrier
\clearpage
\begin{landscape}
  \renewcommand{\arraystretch}{1.7}
  \pagestyle{empty}
  \small
  \begin{longtabu} to \linewidth {
      X[1.5, l] X[l] X[l] *{3}{ | X[1.5, l] X[l] X[l]}
    }
    \caption{Table of data alignment parameters.} \\
    \toprule
    \multicolumn{3}{c}{Aligned Pairs} &
    \multicolumn{3}{c}{Observations} &
    \multicolumn{3}{c}{Forecasts} &
    \multicolumn{3}{c}{Reference Forecasts} \\
    Name & Interval Label & Interval Length &
    Name & Interval Label & Interval Length &
    Name & Interval Label & Interval Length &
    Name & Interval Label & Interval Length \\
    \midrule
    \endfirsthead
    \caption{Table of data alignment parameters (cont.)} \\
    \endhead
    \endfoot
    \bottomrule
    \endlastfoot
    %- for pfxobs in report.raw_report.processed_forecasts_observations
    \VAR{pfxobs.name | html_to_tex} &
    \VAR{pfxobs.interval_label} &
    \VAR{pfxobs.interval_length.total_seconds()//60 | int} min &
    %- if pfxobs.original.observation is defined
    \href{\VAR{dash_url + '/observations/' + pfxobs.original.observation.observation_id}}{\VAR{pfxobs.original.observation.name}} &
    %- else
    \href{\VAR{dash_url + '/aggregates/' + pfxobs.original.aggregate.aggregate_id}}{\VAR{pfxobs.original.aggregate.name}} &
    %- endif
    \VAR{pfxobs.original.data_object.interval_label} &
    \VAR{pfxobs.original.data_object.interval_length.total_seconds()//60 | int} min &
    %- if pfxobs.original.forecast.constant_values is defined
    \href{\VAR{dash_url + '/forecasts/cdf/' + pfxobs.original.forecast.forecast_id}}{\VAR{pfxobs.original.forecast.name}} &
    %- elif pfxobs.original.forecast.constant_value is defined
    \href{\VAR{dash_url + '/forecasts/cdf/single/' + pfxobs.original.forecast.forecast_id}}{\VAR{pfxobs.original.forecast.name}} &
    %- else
    \href{\VAR{dash_url + '/forecasts/single/' + pfxobs.original.forecast.forecast_id}}{\VAR{pfxobs.original.forecast.name}} &
    %- endif
    \VAR{pfxobs.original.forecast.interval_label} &
    \VAR{pfxobs.original.forecast.interval_length.total_seconds()//60 | int} min &
    %- if pfxobs.original.reference_forecast != none
    %- if pfxobs.original.reference_forecast.constant_values is defined
    \href{\VAR{dash_url + '/forecasts/cdf/' + pfxobs.original.reference_forecast.forecast_id}}{\VAR{pfxobs.original.reference_forecast.name}} &
    %- elif pfxobs.original.forecast.constant_value is defined
    \href{\VAR{dash_url + '/forecasts/cdf/single/' + pfxobs.original.reference_forecast.forecast_id}}{\VAR{pfxobs.original.reference_forecast.name}} &
    %- else
    \href{\VAR{dash_url + '/forecasts/single/' + pfxobs.original.reference_forecast.forecast_id}}{\VAR{pfxobs.original.reference_forecast.name}} &
    %- endif
    \VAR{pfxobs.original.reference_forecast.interval_label} &
    \VAR{pfxobs.original.reference_forecast.interval_length.total_seconds()//60 | int} min
    %- else
    None &
    %- endif
    \\
    %- endfor
  \end{longtabu}
\end{landscape}
\FloatBarrier
\clearpage
%- endmacro


%- macro data_validation_section()
\VAR{data_validation_pre_text() | html_to_tex}
\VAR{data_validation_post_text() | html_to_tex}
%- if report.report_parameters.filters
\VAR{validation_metadata_table(report.report_parameters.filters)}
\VAR{validation_results_table(report.raw_report.processed_forecasts_observations, report.raw_report.processed_forecasts_observations | unique_flags_filter)}
%- endif
%- endmacro


%- macro validation_metadata_table(quality_filters)
\begin{table}[h]
  \caption{Table of data validation filters.}
  \small
  \begin{tabu} to \linewidth {
      X[l] | l l
    }
    Quality flags & Discard before resample & Resample threshold (\%)\\
    \midrule
    %- for qfilter in quality_filters
    \VAR{qfilter.quality_flags | join(', ')} & \VAR{qfilter.discard_before_resample} & \VAR{qfilter.resample_threshold_percentage} \\
    %- endfor
  \end{tabu}
\end{table}
%- endmacro


%- macro validation_results_table(proc_fxobs_list, unique_flags)
\begin{landscape}
  \pagestyle{empty}
  \small
  \renewcommand{\arraystretch}{1.7}
  \begin{longtabu} to \linewidth {
<<<<<<< HEAD
      X[2] | X[2] | *{\VAR{unique_flags | length}}{ | X[-1]}
=======
      X[2] | X[2] | *{\VAR{unique_flags | length}}{ | l}
>>>>>>> c943b9bf
    }
    \caption{Table of data validation results.} \\
    \toprule
    \multicolumn{1}{l}{} &  \multicolumn{1}{l ||}{} &
    \multicolumn{\VAR{unique_flags | length}}{c}{Quality Flag} \\
    \cline{3-\VAR{(unique_flags | length) + 2 }}
    \multirow{1}{*}{Aligned Pair} &  \multirow{1}{*}{Observation}
    %- for qfilter in unique_flags
    & \rot{\parbox{6.2cm}{\raggedright{\VAR{qfilter}}}}
    %- endfor
    \\
    \midrule
    \endfirsthead
    \caption{Table of data validation results (cont.)} \\
    \multirow{1}{*}{Aligned Pair} &  \multirow{1}{*}{Observation}
    %- for qfilter in unique_flags
<<<<<<< HEAD
    & \rot{\parbox{6.2cm}{\raggedright{\VAR{qfilter}}}
=======
    & \rot{\parbox{6.2cm}{\raggedright{\VAR{qfilter}}}}
>>>>>>> c943b9bf
    %- endfor
    \\
    \midrule
    \endhead
    \endfoot
    \bottomrule
    \endlastfoot
    %- for pfxobs in proc_fxobs_list
    \VAR{pfxobs.name | html_to_tex} & \VAR{pfxobs.original.data_object.name}
    %- for qfilter in unique_flags
    %- set ns  = namespace(found=false)
    %- for res in pfxobs.validation_results
    %- if res.flag == qfilter
    %- set ns.found = true
    & \VAR{res.count}
    %- endif
    %- endfor
    %- if not ns.found
    &
    %- endif
    %- endfor
    \\
    %- endfor
  \end{longtabu}
\end{landscape}
%- endmacro


%- macro data_resampling_section()
\VAR{data_resampling_preamble() | html_to_tex}
\VAR{data_resampling_postamble() | html_to_tex}
\VAR{data_preprocessing_table(report.raw_report.processed_forecasts_observations)}
%- endmacro

%- macro data_preprocessing_table(proc_fxobs_list)
%- set preproc_steps = []
%- for proc_fxobs in proc_fxobs_list
%- for res in proc_fxobs.preprocessing_results
%- if res.name not in preproc_steps
%- set preproc_steps = preproc_steps.append(res.name)
%- endif
%- endfor
%- endfor
\clearpage
\begin{landscape}
  \pagestyle{empty}
  \small
  \renewcommand{\arraystretch}{1.7}
  \begin{longtabu} to \linewidth {
      X[2, l] *{\VAR{preproc_steps | length}}{ | X[1, l]}
    }
    \caption{Table of data preprocessing results.} \\
    \toprule
    & \multicolumn{\VAR{preproc_steps | length}}{c}{Number of points} \\
    %- for step in preproc_steps
    & \ccbr{\VAR{step}}
    %- endfor
    \\
    \midrule
    \endfirsthead
    \caption{Table of data preprocessing results (cont.)} \\
    %- for step in preproc_steps
    & \ccbr{\VAR{step}}
    %- endfor
    \\
    \midrule
    \endhead
    \endfoot
    \bottomrule
    \endlastfoot
    %- for pfxobs in proc_fxobs_list
    \VAR{pfxobs.name | html_to_tex}
    %- for pstep in preproc_steps
    %- set ns = namespace(found=false)
    %- for res in pfxobs.preprocessing_results
    %- if res.name == pstep
    %- set ns.found = true
    & \VAR{res.count}
    %- endif
    %- endfor
    %- if not ns.found:
    &
    %- endif
    %- endfor
    \\
    %- endfor
  \end{longtabu}
\end{landscape}
%- endmacro<|MERGE_RESOLUTION|>--- conflicted
+++ resolved
@@ -194,11 +194,7 @@
   \small
   \renewcommand{\arraystretch}{1.7}
   \begin{longtabu} to \linewidth {
-<<<<<<< HEAD
-      X[2] | X[2] | *{\VAR{unique_flags | length}}{ | X[-1]}
-=======
       X[2] | X[2] | *{\VAR{unique_flags | length}}{ | l}
->>>>>>> c943b9bf
     }
     \caption{Table of data validation results.} \\
     \toprule
@@ -215,11 +211,7 @@
     \caption{Table of data validation results (cont.)} \\
     \multirow{1}{*}{Aligned Pair} &  \multirow{1}{*}{Observation}
     %- for qfilter in unique_flags
-<<<<<<< HEAD
-    & \rot{\parbox{6.2cm}{\raggedright{\VAR{qfilter}}}
-=======
     & \rot{\parbox{6.2cm}{\raggedright{\VAR{qfilter}}}}
->>>>>>> c943b9bf
     %- endfor
     \\
     \midrule
