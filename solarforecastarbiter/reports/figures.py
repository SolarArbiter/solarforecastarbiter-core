--- conflicted
+++ resolved
@@ -5,12 +5,8 @@
 import textwrap
 import calendar
 
-<<<<<<< HEAD
-from bokeh.models import (ColumnDataSource, HoverTool,
+from bokeh.models import (ColumnDataSource, HoverTool, Legend,
                           DatetimeTickFormatter, CategoricalTickFormatter)
-=======
-from bokeh.models import ColumnDataSource, HoverTool, Legend
->>>>>>> cf4c53f8
 from bokeh.models.ranges import Range1d
 from bokeh.models.widgets import DataTable, TableColumn, NumberFormatter
 from bokeh.plotting import figure
@@ -132,13 +128,8 @@
             obs_color = _obs_color(proc_fx_obs.interval_length)
             getattr(fig, plot_method)(
                 x='timestamp', y='observation', source=cds,
-<<<<<<< HEAD
-                color=obs_color, legend_label=name, **plot_kwargs)
-        if fx_obs.forecast in plotted_objects:
-=======
                 color=obs_color, legend=name, **plot_kwargs)
         if unique_fx in plotted_objects:
->>>>>>> cf4c53f8
             pass
         else:
             plotted_objects.append(unique_fx)
@@ -215,14 +206,6 @@
         label = proc_fx_obs.original.forecast.name
         r = fig.scatter(
             x='observation', y='forecast', source=cds,
-<<<<<<< HEAD
-            fill_color=next(palette),
-            legend_label=fx_obs.forecast.name, **kwargs)
-
-    fig.legend.location = "top_left"
-    fig.legend.click_policy = "hide"
-    label = format_variable_name(fx_obs.forecast.variable)
-=======
             fill_color=next(palette), **kwargs)
         scatters_labels.append((label, [r]))
 
@@ -242,7 +225,6 @@
     fig.plot_width = int(fig.plot_width + max_legend_length * px_per_length)
 
     label = format_variable_name(proc_fx_obs.original.forecast.variable)
->>>>>>> cf4c53f8
     fig.xaxis.axis_label = 'Observed ' + label
     fig.yaxis.axis_label = 'Forecast ' + label
     return fig
@@ -270,18 +252,14 @@
     -------
     cds : bokeh.models.ColumnDataSource
     """
-<<<<<<< HEAD
+
     if kind == 'Total':
-        df = pd.DataFrame({m['name']: m[kind] for m in metrics})
-=======
-    if kind == 'total':
         if rename:
             f = rename
         else:
             def f(x): return x
         d = {f(m['name']): m[kind] for m in metrics}
         df = pd.DataFrame(d)
->>>>>>> cf4c53f8
     df = df.rename_axis(index='metric', columns='forecast')
 
     if index == 'metric':
