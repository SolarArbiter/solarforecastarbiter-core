--- conflicted
+++ resolved
@@ -5,7 +5,6 @@
 from collections import defaultdict
 
 
-import numpy as np
 import pandas as pd
 
 
@@ -83,63 +82,31 @@
 def calculate_metrics(forecast_observation, fx_values, obs_values):
     metrics = defaultdict(dict)
     metrics['name'] = forecast_observation.forecast.name
-<<<<<<< HEAD
-
-    if fx_values.empty or obs_values.emtpy:
-        for category in ["total", "month", "day", "hour"]:
-            for metric in ["mae", "mbe", "rmse"]:
-                metrics[category][metric] = np.nan
-    else:
-        df = pd.concat([obs_values, fx_values], axis=1)
-        df.columns = ["obs_values", "fx_values"]
-
-        metrics["total"]["mae"] = deterministic.mean_absolute(df.obs_values, df.fx_values)
-        metrics["total"]["mbe"] = deterministic.mean_bias(df.obs_values, df.fx_values)
-        metrics["total"]["rmse"] = deterministic.root_mean_square(df.obs_values, df.fx_values)
-
-        # monthly metrics
-        mae, mbe, rmse = [], [], []
-        for _, group in df.groupby(df.index.month):
-            mae.append(deterministic.mean_absolute(df.obs_values, df.fx_values))
-            mbe.append(deterministic.mean_bias(df.obs_values, df.fx_values))
-            rmse.append(deterministic.root_mean_square(df.obs_values, df.fx_values))
-        metrics["month"]["mae"] = mae
-        metrics["month"]["mbe"] = mbe
-        metrics["month"]["rmse"] = rmse
-
-        # daily metrics
-        mae, mbe, rmse = [], [], []
-        for _, group in df.groupby(df.index.date):
-            mae.append(deterministic.mean_absolute(df.obs_values, df.fx_values))
-            mbe.append(deterministic.mean_bias(df.obs_values, df.fx_values))
-            rmse.append(deterministic.root_mean_square(df.obs_values, df.fx_values))
-        metrics["day"]["mae"] = mae
-        metrics["day"]["mbe"] = mbe
-        metrics["day"]["rmse"] = rmse
-
-        # hourly metrics
-        mae, mbe, rmse = [], [], []
-        for _, group in df.groupby(df.index.hour):
-            mae.append(deterministic.mean_absolute(df.obs_values, df.fx_values))
-            mbe.append(deterministic.mean_bias(df.obs_values, df.fx_values))
-            rmse.append(deterministic.root_mean_square(df.obs_values, df.fx_values))
-        metrics["hour"]["mae"] = mae
-        metrics["hour"]["mbe"] = mbe
-        metrics["hour"]["rmse"] = rmse
-=======
     df = pd.concat([obs_values, fx_values], axis=1)
     df.columns = ["obs_values", "fx_values"]
 
-    metrics["total"]["mae"] = deterministic.mean_absolute(df.obs_values, df.fx_values)
-    metrics["total"]["mbe"] = deterministic.mean_bias(df.obs_values, df.fx_values)
-    metrics["total"]["rmse"] = deterministic.root_mean_square(df.obs_values, df.fx_values)
+    metrics["total"]["mae"] = deterministic.mean_absolute(
+        df.obs_values, df.fx_values
+    )
+    metrics["total"]["mbe"] = deterministic.mean_bias(
+        df.obs_values, df.fx_values
+    )
+    metrics["total"]["rmse"] = deterministic.root_mean_square(
+        df.obs_values, df.fx_values
+    )
 
     # monthly metrics
     mae, mbe, rmse = [], [], []
     for _, group in df.groupby(df.index.month):
-        mae.append(deterministic.mean_absolute(df.obs_values, df.fx_values))
-        mbe.append(deterministic.mean_bias(df.obs_values, df.fx_values))
-        rmse.append(deterministic.root_mean_square(df.obs_values, df.fx_values))
+        mae.append(
+            deterministic.mean_absolute(df.obs_values, df.fx_values)
+        )
+        mbe.append(
+            deterministic.mean_bias(df.obs_values, df.fx_values)
+        )
+        rmse.append(
+            deterministic.root_mean_square(df.obs_values, df.fx_values)
+        )
     metrics["month"]["mae"] = mae
     metrics["month"]["mbe"] = mbe
     metrics["month"]["rmse"] = rmse
@@ -147,9 +114,15 @@
     # daily metrics
     mae, mbe, rmse = [], [], []
     for _, group in df.groupby(df.index.date):
-        mae.append(deterministic.mean_absolute(df.obs_values, df.fx_values))
-        mbe.append(deterministic.mean_bias(df.obs_values, df.fx_values))
-        rmse.append(deterministic.root_mean_square(df.obs_values, df.fx_values))
+        mae.append(
+            deterministic.mean_absolute(df.obs_values, df.fx_values)
+        )
+        mbe.append(
+            deterministic.mean_bias(df.obs_values, df.fx_values)
+        )
+        rmse.append(
+            deterministic.root_mean_square(df.obs_values, df.fx_values)
+        )
     metrics["day"]["mae"] = mae
     metrics["day"]["mbe"] = mbe
     metrics["day"]["rmse"] = rmse
@@ -157,12 +130,17 @@
     # hourly metrics
     mae, mbe, rmse = [], [], []
     for _, group in df.groupby(df.index.hour):
-        mae.append(deterministic.mean_absolute(df.obs_values, df.fx_values))
-        mbe.append(deterministic.mean_bias(df.obs_values, df.fx_values))
-        rmse.append(deterministic.root_mean_square(df.obs_values, df.fx_values))
+        mae.append(
+            deterministic.mean_absolute(df.obs_values, df.fx_values)
+        )
+        mbe.append(
+            deterministic.mean_bias(df.obs_values, df.fx_values)
+        )
+        rmse.append(
+            deterministic.root_mean_square(df.obs_values, df.fx_values)
+        )
     metrics["hour"]["mae"] = mae
     metrics["hour"]["mbe"] = mbe
     metrics["hour"]["rmse"] = rmse
->>>>>>> e677438a
 
     return metrics