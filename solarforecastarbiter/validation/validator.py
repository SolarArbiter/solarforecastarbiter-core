# -*- coding: utf-8 -*-
"""
Created on Fri Feb 15 14:08:20 2019

@author: cwhanse
"""

from pvlib.tools import cosd
from pvlib.irradiance import clearsky_index
import numpy as np
import pandas as pd

QCRAD_LIMITS = {'ghi_ub': {'mult': 1.5, 'exp': 1.2, 'min': 100},
                'dhi_ub': {'mult': 0.95, 'exp': 1.2, 'min': 50},
                'dni_ub': {'mult': 1.0, 'exp': 0.0, 'min': 0},
                'ghi_lb': -4, 'dhi_lb': -4, 'dni_lb': -4}

QCRAD_CONSISTENCY = {
    'ghi_ratio':
        {'low_zenith':
            {'zenith_bounds': [0.0, 75], 'ghi_bounds': [50, np.Inf],
             'ratio_bounds': [0.92, 1.08]},
         'high_zenith':
            {'zenith_bounds': [75, 93], 'ghi_bounds': [50, np.Inf],
             'ratio_bounds': [0.85, 1.15]}},
    'dhi_ratio':
        {'low_zenith':
            {'zenith_bounds': [0.0, 75], 'ghi_bounds': [50, np.Inf],
             'ratio_bounds': [0.0, 1.05]},
         'high_zenith':
            {'zenith_bounds': [75, 93], 'ghi_bounds': [50, np.Inf],
             'ratio_bounds': [0.0, 1.10]}}}


def _check_limits(val, lb=None, ub=None, lb_ge=False, ub_le=False):
    if lb_ge:
        lb_op = np.greater_equal
    else:
        lb_op = np.greater
    if ub_le:
        ub_op = np.less_equal
    else:
        ub_op = np.less

    if (lb is not None) & (ub is not None):
        return lb_op(val, lb) & ub_op(val, ub)
    elif lb is not None:
        return lb_op(val, lb)
    elif ub is not None:
        return ub_op(val, ub)
    else:
        raise ValueError('must provide either upper or lower bound')


def _QCRad_ub(dni_extra, sza, lim):
    return lim['mult'] * dni_extra * cosd(sza)**lim['exp'] + lim['min']


def check_irradiance_limits_QCRad(irrad, test_dhi=False, test_dni=False,
                                  limits=None):
    """
    Tests for physical limits on GHI using the QCRad criteria.

    Also tests for physical limits on DHI and DNI if test_dhi and test_dni,
    respectively, are set and these data are present.

    Test passes if a value > lower bound and value < upper bound. Lower bounds
    are constant for all tests. Upper bounds are calculated as

    .. math::
        ub = min + mult * dni_extra * cos( solar_zenith)^exp

    Parameters:
    -----------
    irrad : DataFrame
        ghi : float
            Global horizontal irradiance in W/m^2
        solar_zenith : float
            Solar zenith angle in degrees
        dni_extra : float
            Extraterrestrial normal irradiance in W/m^2
        dhi : float, optional
            Diffuse horizontal irradiance in W/m^2
        dni : float, optional
            Direct normal irradiance in W/m^2
    test_dhi : boolean, default False
    test_dni : boolean, default False
    limits : dict, default QCRAD_LIMITS
        for keys 'ghi_ub', 'dhi_ub', 'dni_ub', value is a dict with
        keys {'mult', 'exp', 'min'}. For keys 'ghi_lb', 'dhi_lb', 'dni_lb',
        value is a float.

    Returns:
    --------
    flags : DataFrame
        physical_limit_flag : boolean
            True if value passes physically-possible test
        climate_limit_flag : boolean
            True if value passes climatological test
    """

    if not limits:
        limits = QCRAD_LIMITS

    flags = pd.DataFrame(index=irrad.index, data=None,
                         columns=['ghi_physical_limit_flag'])

    ghi_ub = _QCRad_ub(irrad['dni_extra'], irrad['solar_zenith'],
                       limits['ghi_ub'])

    flags['ghi_physical_limit_flag'] = _check_limits(irrad['ghi'],
                                                     limits['ghi_lb'],
                                                     ghi_ub)

    if test_dhi:
        dhi_ub = _QCRad_ub(irrad['dni_extra'], irrad['solar_zenith'],
                           limits['dhi_ub'])
        flags['dhi_physical_limit_flag'] = _check_limits(irrad['dhi'],
                                                         limits['dhi_lb'],
                                                         dhi_ub)

    if test_dni:
        dni_ub = _QCRad_ub(irrad['dni_extra'], irrad['solar_zenith'],
                           limits['dni_ub'])
        flags['dni_physical_limit_flag'] = _check_limits(irrad['dni'],
                                                         limits['dni_lb'],
                                                         dni_ub)

    return flags


def _get_bounds(bounds):
    return (bounds['ghi_bounds'][0], bounds['ghi_bounds'][1],
            bounds['zenith_bounds'][0], bounds['zenith_bounds'][1],
            bounds['ratio_bounds'][0], bounds['ratio_bounds'][1])


def _check_irrad_ratio(ratio, ghi, sza, bounds):
    # unpack bounds dict
    ghi_lb, ghi_ub, sza_lb, sza_ub, ratio_lb, ratio_ub = _get_bounds(bounds)
    # for zenith set lb_ge to handle edge cases, e.g., zenith=0
    return ((_check_limits(sza, lb=sza_lb, ub=sza_ub, lb_ge=True)) &
            (_check_limits(ghi, lb=ghi_lb, ub=ghi_ub)) &
            (_check_limits(ratio, lb=ratio_lb, ub=ratio_ub)))


def check_irradiance_consistency_QCRad(irrad, param=None):
    """
    Checks consistency of GHI, DHI and DNI.

    Parameters:
    -----------
    irrad : DataFrame
        ghi : float
            Global horizontal irradiance in W/m^2
        solar_zenith : float
            Solar zenith angle in degrees
        dni_extra : float
            Extraterrestrial normal irradiance in W/m^2
        dhi : float
            Diffuse horizontal irradiance in W/m^2
        dni : float
            Direct normal irradiance in W/m^2

    param : dict
        keys are 'ghi_ratio' and 'dhi_ratio'. For each key, value is a dict
        with keys 'high_zenith' and 'low_zenith'; for each of these keys,
        value is a dict with keys 'zenith_bounds', 'ghi_bounds', and
        'ratio_bounds' and value is an ordered pair [lower, upper]
        of float.

    Returns:
    --------
    flags : DataFrame
        consistent_components : boolean
            True if ghi, dhi and dni components are consistent.
        diffuse_ratio_limit : boolean
            True if diffuse to ghi ratio passes limit test.
    """

    if not param:
        param = QCRAD_CONSISTENCY

    # sum of components
    component_sum = irrad['dni'] * cosd(irrad['solar_zenith']) + \
        irrad['dhi']
    ghi_ratio = irrad['ghi'] / component_sum
    dhi_ratio = irrad['dhi'] / irrad['ghi']

    flags = pd.DataFrame(index=irrad.index, data=None,
                         columns=['consistent_components',
                                  'diffuse_ratio_limit'])

    bounds = param['ghi_ratio']
    flags['consistent_components'] = (
        _check_irrad_ratio(ratio=ghi_ratio, ghi=component_sum,
                           sza=irrad['solar_zenith'],
                           bounds=bounds['high_zenith']) |
        _check_irrad_ratio(ratio=ghi_ratio, ghi=component_sum,
                           sza=irrad['solar_zenith'],
                           bounds=bounds['low_zenith']))

    bounds = param['dhi_ratio']
    flags['diffuse_ratio_limit'] = (
        _check_irrad_ratio(ratio=dhi_ratio, ghi=irrad['ghi'],
                           sza=irrad['solar_zenith'],
                           bounds=bounds['high_zenith']) |
        _check_irrad_ratio(ratio=dhi_ratio, ghi=irrad['ghi'],
                           sza=irrad['solar_zenith'],
                           bounds=bounds['low_zenith']))
    return flags


def check_temperature_limits(weather, temp_limits=(-10., 50.)):
    """ Checks for extreme temperatures.

    Parameters:
    -----------
    weather : DataFrame
        temp_air : float
            Air temperature in Celsius
    temp_limits : tuple, default (-10, 50)
        (lower bound, upper bound) for temperature.

    Returns:
    --------
    flags : DataFrame
        True if temp_air > lower bound and temp_air < upper bound.
    """
    temp_air = weather['temp_air']

    flags = pd.DataFrame(index=weather.index, data=None,
                         columns=['extreme_temp_flag'])
    flags['extreme_temp_flag'] = _check_limits(temp_air, lb=temp_limits[0],
                                               ub=temp_limits[1])
    return flags


def check_wind_limits(weather, wind_limits=(0., 60.)):
    """ Checks for extreme wind speeds.

    Parameters:
    -----------
    weather : DataFrame
        wind_speed : float
            Wind speed m/s
    wind_limits : tuple, default (0, 60)
        (lower bound, upper bound) for wind speed.

    Returns:
    --------
    flags : DataFrame
        True if wind_speed > lower bound and wind_speed < upper bound.
    """
    wind_speed = weather['wind_speed']

    flags = pd.DataFrame(index=weather.index, data=None,
                         columns=['extreme_wind_flag'])
    flags['extreme_wind_flag'] = _check_limits(wind_speed, lb=wind_limits[0],
                                               ub=wind_limits[1])
    return flags


<<<<<<< HEAD
def check_irradiance_day_night(times, solar_position=None, location=None,
                               max_zenith=87, **kwargs):
    """ Checks for day/night periods based on solar zenith.

    If solar_position is not provide, location must be provided and solar
    position will be calculated.

    Parameters
    ----------
    times : DatetimeIndex
    solar_position : None or DataFrame, default None
        If DataFrame, columns must include ``zenith``.
    location : None or pvlib.location.Location, default None
    max_zenith : maximum zenith angle for a daylight time
    Optional kwargs are passed to the solar position function, if solar
    position is to be calculated

    Returns
    -------
    flags : DataFrame
        True when solar zenith is greater than max_zenith.
    """
    if not solar_position and location is not None:
        solar_position = get_solarposition(location, times)
    elif not solar_position and location is None:
        raise ValueError("Either solar_position or location is required")

    flags = pd.DataFrame(index=times, data=None, columns=['daytime'])
    flags['daytime'] = _check_limits(solar_position['zenith'], ub=max_zenith)
    return flags
=======
def get_solarposition(location, times, **kwargs):
    """ Calculates solar position.

    Wraps pvlib.location.Location.get_solarposition.

    Parameters:
    -----------
    location : pvlib.Location
    times : DatetimeIndex
    optional kwargs include
        pressure : float, Pa
        temperature : float, degrees C
        method : str, default 'nrel_numpy'
            Other values are 'nrel_c', 'nrel_numba', 'pyephem', and 'ephemeris'
    Other kwargs are passed to the underlying solar position function
    specified by method kwarg.

    Returns
    -------
    solar_position : DataFrame
        Columns depend on the ``method`` kwarg, but always include
        ``zenith`` and ``azimuth``.
    """
    return location.get_solarposition(times, **kwargs)


def get_clearsky(location, times, **kwargs):
    """ Calculates clear-sky GHI, DNI, DHI.

    Wraps pvlib.location.Location.get_clearsky.

    Parameters:
    -----------
    location : pvlib.Location
    times : DatetimeIndex
    optional kwargs include
        solar_position : None or DataFrame, default None
        dni_extra: None or numeric, default None
        model: str, default 'ineichen'
            Other values are 'haurwitz', 'simplified_solis'.
    Other kwargs are passed to the underlying solar position function
    specified by model kwarg.

    Returns
    -------
    clearsky : DataFrame
        Column names are: ``ghi, dni, dhi``.
    """
    return location.get_clearsky(times, **kwargs)


def check_ghi_clearsky(irrad, clearsky=None, location=None, kt_max=1.1):
    """
    Flags GHI values greater than clearsky values.

    If clearsky is not provided, a Location is required and clear-sky
    irradiance is calculated by pvlib.location.Location.get_clearsky.

    Parameters:
    -----------
    irrad : DataFrame
        ghi : float
            Global horizontal irradiance in W/m^2
    clearsky : DataFrame, default None
        ghi : float
            Global horizontal irradiance in W/m^2
    location : Location, default None
        instance of pvlib.location.Location
    kt_max : float
        maximum clearness index that defines when ghi exceeds clear-sky value.

    Returns:
    --------
    flags : DataFrame
        ghi_clearsky : boolean
            True if ghi is less than or equal to clear sky value.
    """
    times = irrad.index

    if clearsky is None and location is None:
        raise ValueError("Either clearsky or location is required")
    elif clearsky is None and location is not None:
        clearsky = get_clearsky(location, times)

    flags = pd.DataFrame(index=times, data=None, columns=['ghi_clearsky'])
    kt = clearsky_index(irrad['ghi'], clearsky['ghi'],
                        max_clearsky_index=np.Inf)
    flags['ghi_clearsky'] = _check_limits(kt, ub=kt_max, ub_le=True)
    return flags
>>>>>>> b34ba83c
<|MERGE_RESOLUTION|>--- conflicted
+++ resolved
@@ -261,38 +261,6 @@
     return flags
 
 
-<<<<<<< HEAD
-def check_irradiance_day_night(times, solar_position=None, location=None,
-                               max_zenith=87, **kwargs):
-    """ Checks for day/night periods based on solar zenith.
-
-    If solar_position is not provide, location must be provided and solar
-    position will be calculated.
-
-    Parameters
-    ----------
-    times : DatetimeIndex
-    solar_position : None or DataFrame, default None
-        If DataFrame, columns must include ``zenith``.
-    location : None or pvlib.location.Location, default None
-    max_zenith : maximum zenith angle for a daylight time
-    Optional kwargs are passed to the solar position function, if solar
-    position is to be calculated
-
-    Returns
-    -------
-    flags : DataFrame
-        True when solar zenith is greater than max_zenith.
-    """
-    if not solar_position and location is not None:
-        solar_position = get_solarposition(location, times)
-    elif not solar_position and location is None:
-        raise ValueError("Either solar_position or location is required")
-
-    flags = pd.DataFrame(index=times, data=None, columns=['daytime'])
-    flags['daytime'] = _check_limits(solar_position['zenith'], ub=max_zenith)
-    return flags
-=======
 def get_solarposition(location, times, **kwargs):
     """ Calculates solar position.
 
@@ -382,4 +350,35 @@
                         max_clearsky_index=np.Inf)
     flags['ghi_clearsky'] = _check_limits(kt, ub=kt_max, ub_le=True)
     return flags
->>>>>>> b34ba83c
+
+
+def check_irradiance_day_night(times, solar_position=None, location=None,
+                               max_zenith=87, **kwargs):
+    """ Checks for day/night periods based on solar zenith.
+
+    If solar_position is not provide, location must be provided and solar
+    position will be calculated.
+
+    Parameters
+    ----------
+    times : DatetimeIndex
+    solar_position : None or DataFrame, default None
+        If DataFrame, columns must include ``zenith``.
+    location : None or pvlib.location.Location, default None
+    max_zenith : maximum zenith angle for a daylight time
+    Optional kwargs are passed to the solar position function, if solar
+    position is to be calculated
+
+    Returns
+    -------
+    flags : DataFrame
+        True when solar zenith is greater than max_zenith.
+    """
+    if not solar_position and location is not None:
+        solar_position = get_solarposition(location, times)
+    elif not solar_position and location is None:
+        raise ValueError("Either solar_position or location is required")
+
+    flags = pd.DataFrame(index=times, data=None, columns=['daytime'])
+    flags['daytime'] = _check_limits(solar_position['zenith'], ub=max_zenith)
+    return flags