# -*- coding: utf-8 -*-
"""
Created on Fri Feb 15 14:08:20 2019

@author: cwhanse
"""

import numpy as np
import pandas as pd
<<<<<<< HEAD
from math import isclose
=======
>>>>>>> c07a6489
from pvlib.tools import cosd
from pvlib.irradiance import clearsky_index


QCRAD_LIMITS = {'ghi_ub': {'mult': 1.5, 'exp': 1.2, 'min': 100},
                'dhi_ub': {'mult': 0.95, 'exp': 1.2, 'min': 50},
                'dni_ub': {'mult': 1.0, 'exp': 0.0, 'min': 0},
                'ghi_lb': -4, 'dhi_lb': -4, 'dni_lb': -4}

QCRAD_CONSISTENCY = {
    'ghi_ratio':
        {'low_zenith':
            {'zenith_bounds': [0.0, 75], 'ghi_bounds': [50, np.Inf],
             'ratio_bounds': [0.92, 1.08]},
         'high_zenith':
            {'zenith_bounds': [75, 93], 'ghi_bounds': [50, np.Inf],
             'ratio_bounds': [0.85, 1.15]}},
    'dhi_ratio':
        {'low_zenith':
            {'zenith_bounds': [0.0, 75], 'ghi_bounds': [50, np.Inf],
             'ratio_bounds': [0.0, 1.05]},
         'high_zenith':
            {'zenith_bounds': [75, 93], 'ghi_bounds': [50, np.Inf],
             'ratio_bounds': [0.0, 1.10]}}}


def _check_limits(val, lb=None, ub=None, lb_ge=False, ub_le=False):
    if lb_ge:
        lb_op = np.greater_equal
    else:
        lb_op = np.greater
    if ub_le:
        ub_op = np.less_equal
    else:
        ub_op = np.less

    if (lb is not None) & (ub is not None):
        return lb_op(val, lb) & ub_op(val, ub)
    elif lb is not None:
        return lb_op(val, lb)
    elif ub is not None:
        return ub_op(val, ub)
    else:
        raise ValueError('must provide either upper or lower bound')


def _QCRad_ub(dni_extra, sza, lim):
    return lim['mult'] * dni_extra * cosd(sza)**lim['exp'] + lim['min']


def check_irradiance_limits_QCRad(irrad, test_dhi=False, test_dni=False,
                                  limits=None):
    """
    Tests for physical limits on GHI using the QCRad criteria.

    Also tests for physical limits on DHI and DNI if test_dhi and test_dni,
    respectively, are set and these data are present.

    Test passes if a value > lower bound and value < upper bound. Lower bounds
    are constant for all tests. Upper bounds are calculated as

    .. math::
        ub = min + mult * dni_extra * cos( solar_zenith)^exp

    Parameters:
    -----------
    irrad : DataFrame
        ghi : float
            Global horizontal irradiance in W/m^2
        solar_zenith : float
            Solar zenith angle in degrees
        dni_extra : float
            Extraterrestrial normal irradiance in W/m^2
        dhi : float, optional
            Diffuse horizontal irradiance in W/m^2
        dni : float, optional
            Direct normal irradiance in W/m^2
    test_dhi : boolean, default False
    test_dni : boolean, default False
    limits : dict, default QCRAD_LIMITS
        for keys 'ghi_ub', 'dhi_ub', 'dni_ub', value is a dict with
        keys {'mult', 'exp', 'min'}. For keys 'ghi_lb', 'dhi_lb', 'dni_lb',
        value is a float.

    Returns:
    --------
    flags : DataFrame
        physical_limit_flag : boolean
            True if value passes physically-possible test
        climate_limit_flag : boolean
            True if value passes climatological test
    """

    if not limits:
        limits = QCRAD_LIMITS

    flags = pd.DataFrame(index=irrad.index, data=None,
                         columns=['ghi_physical_limit_flag'])

    ghi_ub = _QCRad_ub(irrad['dni_extra'], irrad['solar_zenith'],
                       limits['ghi_ub'])

    flags['ghi_physical_limit_flag'] = _check_limits(irrad['ghi'],
                                                     limits['ghi_lb'],
                                                     ghi_ub)

    if test_dhi:
        dhi_ub = _QCRad_ub(irrad['dni_extra'], irrad['solar_zenith'],
                           limits['dhi_ub'])
        flags['dhi_physical_limit_flag'] = _check_limits(irrad['dhi'],
                                                         limits['dhi_lb'],
                                                         dhi_ub)

    if test_dni:
        dni_ub = _QCRad_ub(irrad['dni_extra'], irrad['solar_zenith'],
                           limits['dni_ub'])
        flags['dni_physical_limit_flag'] = _check_limits(irrad['dni'],
                                                         limits['dni_lb'],
                                                         dni_ub)

    return flags


def _get_bounds(bounds):
    return (bounds['ghi_bounds'][0], bounds['ghi_bounds'][1],
            bounds['zenith_bounds'][0], bounds['zenith_bounds'][1],
            bounds['ratio_bounds'][0], bounds['ratio_bounds'][1])


def _check_irrad_ratio(ratio, ghi, sza, bounds):
    # unpack bounds dict
    ghi_lb, ghi_ub, sza_lb, sza_ub, ratio_lb, ratio_ub = _get_bounds(bounds)
    # for zenith set lb_ge to handle edge cases, e.g., zenith=0
    return ((_check_limits(sza, lb=sza_lb, ub=sza_ub, lb_ge=True)) &
            (_check_limits(ghi, lb=ghi_lb, ub=ghi_ub)) &
            (_check_limits(ratio, lb=ratio_lb, ub=ratio_ub)))


def check_irradiance_consistency_QCRad(irrad, param=None):
    """
    Checks consistency of GHI, DHI and DNI.

    Parameters:
    -----------
    irrad : DataFrame
        ghi : float
            Global horizontal irradiance in W/m^2
        solar_zenith : float
            Solar zenith angle in degrees
        dni_extra : float
            Extraterrestrial normal irradiance in W/m^2
        dhi : float
            Diffuse horizontal irradiance in W/m^2
        dni : float
            Direct normal irradiance in W/m^2

    param : dict
        keys are 'ghi_ratio' and 'dhi_ratio'. For each key, value is a dict
        with keys 'high_zenith' and 'low_zenith'; for each of these keys,
        value is a dict with keys 'zenith_bounds', 'ghi_bounds', and
        'ratio_bounds' and value is an ordered pair [lower, upper]
        of float.

    Returns:
    --------
    flags : DataFrame
        consistent_components : boolean
            True if ghi, dhi and dni components are consistent.
        diffuse_ratio_limit : boolean
            True if diffuse to ghi ratio passes limit test.
    """

    if not param:
        param = QCRAD_CONSISTENCY

    # sum of components
    component_sum = irrad['dni'] * cosd(irrad['solar_zenith']) + \
        irrad['dhi']
    ghi_ratio = irrad['ghi'] / component_sum
    dhi_ratio = irrad['dhi'] / irrad['ghi']

    flags = pd.DataFrame(index=irrad.index, data=None,
                         columns=['consistent_components',
                                  'diffuse_ratio_limit'])

    bounds = param['ghi_ratio']
    flags['consistent_components'] = (
        _check_irrad_ratio(ratio=ghi_ratio, ghi=component_sum,
                           sza=irrad['solar_zenith'],
                           bounds=bounds['high_zenith']) |
        _check_irrad_ratio(ratio=ghi_ratio, ghi=component_sum,
                           sza=irrad['solar_zenith'],
                           bounds=bounds['low_zenith']))

    bounds = param['dhi_ratio']
    flags['diffuse_ratio_limit'] = (
        _check_irrad_ratio(ratio=dhi_ratio, ghi=irrad['ghi'],
                           sza=irrad['solar_zenith'],
                           bounds=bounds['high_zenith']) |
        _check_irrad_ratio(ratio=dhi_ratio, ghi=irrad['ghi'],
                           sza=irrad['solar_zenith'],
                           bounds=bounds['low_zenith']))
    return flags


def check_temperature_limits(weather, temp_limits=(-10., 50.)):
    """ Checks for extreme temperatures.

    Parameters:
    -----------
    weather : DataFrame
        temp_air : float
            Air temperature in Celsius
    temp_limits : tuple, default (-10, 50)
        (lower bound, upper bound) for temperature.

    Returns:
    --------
    flags : DataFrame
        True if temp_air > lower bound and temp_air < upper bound.
    """
    temp_air = weather['temp_air']

    flags = pd.DataFrame(index=weather.index, data=None,
                         columns=['extreme_temp_flag'])
    flags['extreme_temp_flag'] = _check_limits(temp_air, lb=temp_limits[0],
                                               ub=temp_limits[1])
    return flags


def check_wind_limits(weather, wind_limits=(0., 60.)):
    """ Checks for extreme wind speeds.

    Parameters:
    -----------
    weather : DataFrame
        wind_speed : float
            Wind speed m/s
    wind_limits : tuple, default (0, 60)
        (lower bound, upper bound) for wind speed.

    Returns:
    --------
    flags : DataFrame
        True if wind_speed > lower bound and wind_speed < upper bound.
    """
    wind_speed = weather['wind_speed']

    flags = pd.DataFrame(index=weather.index, data=None,
                         columns=['extreme_wind_flag'])
    flags['extreme_wind_flag'] = _check_limits(wind_speed, lb=wind_limits[0],
                                               ub=wind_limits[1])
    return flags


def get_solarposition(location, times, **kwargs):
    """ Calculates solar position.

    Wraps pvlib.location.Location.get_solarposition.

    Parameters:
    -----------
    location : pvlib.Location
    times : DatetimeIndex
    optional kwargs include
        pressure : float, Pa
        temperature : float, degrees C
        method : str, default 'nrel_numpy'
            Other values are 'nrel_c', 'nrel_numba', 'pyephem', and 'ephemeris'
    Other kwargs are passed to the underlying solar position function
    specified by method kwarg.

    Returns
    -------
    solar_position : DataFrame
        Columns depend on the ``method`` kwarg, but always include
        ``zenith`` and ``azimuth``.
    """
    return location.get_solarposition(times, **kwargs)


def get_clearsky(location, times, **kwargs):
    """ Calculates clear-sky GHI, DNI, DHI.

    Wraps pvlib.location.Location.get_clearsky.

    Parameters:
    -----------
    location : pvlib.Location
    times : DatetimeIndex
    optional kwargs include
        solar_position : None or DataFrame, default None
        dni_extra: None or numeric, default None
        model: str, default 'ineichen'
            Other values are 'haurwitz', 'simplified_solis'.
    Other kwargs are passed to the underlying solar position function
    specified by model kwarg.

    Returns
    -------
    clearsky : DataFrame
        Column names are: ``ghi, dni, dhi``.
    """
    return location.get_clearsky(times, **kwargs)


def check_ghi_clearsky(irrad, clearsky=None, location=None, kt_max=1.1):
    """
    Flags GHI values greater than clearsky values.

    If clearsky is not provided, a Location is required and clear-sky
    irradiance is calculated by pvlib.location.Location.get_clearsky.

    Parameters:
    -----------
    irrad : DataFrame
        ghi : float
            Global horizontal irradiance in W/m^2
    clearsky : DataFrame, default None
        ghi : float
            Global horizontal irradiance in W/m^2
    location : Location, default None
        instance of pvlib.location.Location
    kt_max : float
        maximum clearness index that defines when ghi exceeds clear-sky value.

    Returns:
    --------
    flags : DataFrame
        ghi_clearsky : boolean
            True if ghi is less than or equal to clear sky value.
    """
    times = irrad.index

    if clearsky is None and location is None:
        raise ValueError("Either clearsky or location is required")
    elif clearsky is None and location is not None:
        clearsky = get_clearsky(location, times)

    flags = pd.DataFrame(index=times, data=None, columns=['ghi_clearsky'])
    kt = clearsky_index(irrad['ghi'], clearsky['ghi'],
                        max_clearsky_index=np.Inf)
    flags['ghi_clearsky'] = _check_limits(kt, ub=kt_max, ub_le=True)
    return flags


def check_irradiance_day_night(times, solar_position=None, location=None,
                               max_zenith=87):
    """ Checks for day/night periods based on solar zenith.

    If solar_position is not provide, location must be provided and solar
    position will be calculated.

    Parameters
    ----------
    times : DatetimeIndex
    solar_position : None or DataFrame, default None
        If DataFrame, columns must include ``zenith``.
    location : None or pvlib.location.Location, default None
    max_zenith : maximum zenith angle for a daylight time

    Returns
    -------
    flags : DataFrame
        True when solar zenith is greater than max_zenith.
    """
    if solar_position is None and location is None:
        raise ValueError("Either solar_position or location is required")
    elif solar_position is None and location is not None:
        solar_position = get_solarposition(location, times)

    flags = pd.DataFrame(index=times, data=None, columns=['daytime'])
    flags['daytime'] = _check_limits(solar_position['zenith'], ub=max_zenith)
    return flags


def check_timestamp_spacing(times, freq=None):
    """ Checks for even spacing of times.

    Parameters
    ----------
    times : DatetimeIndex
    freq : string or None, default None
        resolution of rounding, e.g., '1T' to round to nearest minute

    Returns
    -------
    boolean : True if the rounded timestamps are equally spaced
    """

    if times.size > 1:
        if freq is not None:
            dt = pd.Series(times.round(freq).values)
        else:
            dt = pd.Series(times.values)
        delta = dt.diff()
        gaps = delta[1:].unique()  # first value is NaT, rest are timedeltas
        return len(gaps) == 1
    else:
        return True  # singleton DatetimeIndex passes


<<<<<<< HEAD
def _zero_runs(a):
    """ Finds runs of zeros in a.

    Parameters
    ----------
    a : array


    Returns
    -------
    ranges : array
        Size Nx2, where ranges[k, 0] is the starting position of the kth run,
        and ranges[k, 1] is the ending position, i.e., a[start:end] is zero.

    Credit to https://stackoverflow.com/a/24892274/8484669
    """
    iszero = np.concatenate(([0], np.equal(a, 0).view(np.int8), [0]))
    absdiff = np.abs(np.diff(iszero))
    # Runs start and end where absdiff is 1.
    ranges = np.where(absdiff == 1)[0].reshape(-1, 2)
    return ranges


def detect_stale_values(x, rtol=1e-5, window=3):
    """ Detects stale data.

    Data are stale if the relative change in values is less than rtol within
    window.
=======
def _all_close_to_first(x, rtol=1e-5, atol=1e-8):
    """ Returns True if all values in x are close to x[0].

    Parameters
    ----------
    x : array
    rtol : float, default 1e-5
        relative tolerance for detecting a change in data values
    atol : float, default 1e-8
        absolute tolerance for detecting a change in data values

    Returns
    -------
    Boolean
    """
    return np.allclose(a=x, b=x[0], rtol=rtol, atol=atol)


def detect_stale_values(x, window=3, rtol=1e-5, atol=1e-8):
    """ Detects stale data.

    For a window of length N, the last value (index N-1) is considered stale
    if all values in the window are close to the first value (index 0).
>>>>>>> c07a6489

    Parameters
    ----------
    x : Series
<<<<<<< HEAD
        data to be scanned
    rtol : float, default 1e-5
        relative tolerance for detecting a change in data value
    window : int, default 3
        number of consecutive values which, if unchanged, are determined to be
        stale data.
=======
        data to be processed
    window : int, default 3
        number of consecutive values which, if unchanged, indicates stale data
    rtol : float, default 1e-5
        relative tolerance for detecting a change in data values
    atol : float, default 1e-8
        absolute tolerance for detecting a change in data values

    Parameters rtol and atol have the same meaning as in numpy.allclose
>>>>>>> c07a6489

    Returns
    -------
    flags : Series
<<<<<<< HEAD
        True if value is part of a stale sequence of data
    """

    # find elements close to zero
    close_to_next = np.isclose(x.values[:-1], x.values[1:], rtol=rtol)
    runs = _zero_runs(np.logical_not(close_to_next))
    flags = pd.Series(index=x.index, data=False)
    for r in runs:
        if r[1] - r[0] + 1 >= window:
            flags[r[0]:r[1]+1] = True
    return flags
=======
        True if the value is part of a stale sequence of data
    Raises
    ------
        ValueError if window < 2
    """
    if window < 2:
        raise ValueError('window set to {}, must be at least 2'.format(window))

    flags = x.rolling(window=window).apply(
        _all_close_to_first, raw=True, kwargs={'rtol': rtol, 'atol': atol}
        ).fillna(False).astype(bool)
    return flags


def detect_interpolation(x, window=3, rtol=1e-5, atol=1e-8):
    """ Detects sequences of data which appear linear.

    Sequences are linear if the first difference appears to be constant.
    For a window of length N, the last value (index N-1) is flagged
    if all values in the window appear to be a line segment.

    Parameters
    ----------
    x : series
        data to be processed
    window : int, default 3
        number of sequential values that, if the first difference is constant,
        are classified as a linear sequence
    rtol : float, default 1e-5
        tolerance relative to max(abs(x.diff()) for detecting a change
    atol : float, default 1e-8
        absolute tolerance for detecting a change in first difference

    Returns
    -------
    flags : Series
        True if the value is part of a linear sequence

    Raises
    ------
        ValueError if window < 3
    """
    if window < 3:
        raise ValueError('window set to {}, must be at least 3'.format(window))

    # reduce window by 1 because we're passing the first difference
    flags = detect_stale_values(x.diff(periods=1), window=window-1, rtol=rtol,
                                atol=atol)
    return flags
>>>>>>> c07a6489
<|MERGE_RESOLUTION|>--- conflicted
+++ resolved
@@ -7,10 +7,6 @@
 
 import numpy as np
 import pandas as pd
-<<<<<<< HEAD
-from math import isclose
-=======
->>>>>>> c07a6489
 from pvlib.tools import cosd
 from pvlib.irradiance import clearsky_index
 
@@ -413,36 +409,6 @@
         return True  # singleton DatetimeIndex passes
 
 
-<<<<<<< HEAD
-def _zero_runs(a):
-    """ Finds runs of zeros in a.
-
-    Parameters
-    ----------
-    a : array
-
-
-    Returns
-    -------
-    ranges : array
-        Size Nx2, where ranges[k, 0] is the starting position of the kth run,
-        and ranges[k, 1] is the ending position, i.e., a[start:end] is zero.
-
-    Credit to https://stackoverflow.com/a/24892274/8484669
-    """
-    iszero = np.concatenate(([0], np.equal(a, 0).view(np.int8), [0]))
-    absdiff = np.abs(np.diff(iszero))
-    # Runs start and end where absdiff is 1.
-    ranges = np.where(absdiff == 1)[0].reshape(-1, 2)
-    return ranges
-
-
-def detect_stale_values(x, rtol=1e-5, window=3):
-    """ Detects stale data.
-
-    Data are stale if the relative change in values is less than rtol within
-    window.
-=======
 def _all_close_to_first(x, rtol=1e-5, atol=1e-8):
     """ Returns True if all values in x are close to x[0].
 
@@ -466,19 +432,10 @@
 
     For a window of length N, the last value (index N-1) is considered stale
     if all values in the window are close to the first value (index 0).
->>>>>>> c07a6489
 
     Parameters
     ----------
     x : Series
-<<<<<<< HEAD
-        data to be scanned
-    rtol : float, default 1e-5
-        relative tolerance for detecting a change in data value
-    window : int, default 3
-        number of consecutive values which, if unchanged, are determined to be
-        stale data.
-=======
         data to be processed
     window : int, default 3
         number of consecutive values which, if unchanged, indicates stale data
@@ -488,24 +445,10 @@
         absolute tolerance for detecting a change in data values
 
     Parameters rtol and atol have the same meaning as in numpy.allclose
->>>>>>> c07a6489
 
     Returns
     -------
     flags : Series
-<<<<<<< HEAD
-        True if value is part of a stale sequence of data
-    """
-
-    # find elements close to zero
-    close_to_next = np.isclose(x.values[:-1], x.values[1:], rtol=rtol)
-    runs = _zero_runs(np.logical_not(close_to_next))
-    flags = pd.Series(index=x.index, data=False)
-    for r in runs:
-        if r[1] - r[0] + 1 >= window:
-            flags[r[0]:r[1]+1] = True
-    return flags
-=======
         True if the value is part of a stale sequence of data
     Raises
     ------
@@ -554,5 +497,4 @@
     # reduce window by 1 because we're passing the first difference
     flags = detect_stale_values(x.diff(periods=1), window=window-1, rtol=rtol,
                                 atol=atol)
-    return flags
->>>>>>> c07a6489
+    return flags